% Encoding: UTF-8
@article{alves2018,
author = {Alves, Victor
M. C. and Lima, Felipe S. and Silva, Sidinei K. and Araujo, Antonio C. B.},
title = {Metamodel-Based Numerical Techniques for Self-Optimizing Control},
journal = {Industrial \& Engineering Chemistry Research},
volume = {57},
number = {49},
pages = {16817-16840},
year = {2018},
doi = {10.1021/acs.iecr.8b04337},
URL = {https://doi.org/10.1021/acs.iecr.8b04337},
eprint = {https://doi.org/10.1021/acs.iecr.8b04337}
}

@article{carrasco15,
title = "Nonlinear Operability of a Membrane Reactor for Direct Methane Aromatization",
journal = "IFAC-PapersOnLine",
volume = "48",
number = "8",
pages = "728 - 733",
year = "2015",
note = "9th IFAC Symposium on Advanced Control of Chemical Processes ADCHEM 2015",
issn = "2405-8963",
doi = "https://doi.org/10.1016/j.ifacol.2015.09.055",
url = "http://www.sciencedirect.com/science/article/pii/S2405896315011362",
author = "Juan C. Carrasco and Fernando V. Lima",
keywords = "operability, nonlinear systems, membrane reactor, direct methane aromatization, system analysis, constraints",
abstract = "This paper presents the first operability studies for the computation of catalytic membrane reactor feasible regions for process design and control. The equilibrium-limited direct methane aromatization conversion process to hydrogen and benzene is addressed as the application. For the operability analysis, a nonlinear model that describes the membrane reactor system is derived. This analysis is performed for different reactor designs, membrane characteristics and flow configurations. The obtained results demonstrate the capabilities of the nonlinear operability approach to provide novel findings on the design of emerging energy systems."
}

@article{gazzaneo20,
author = {Gazzaneo, Vitor and Carrasco, Juan C. and Vinson, David R. and Lima, Fernando V.},
title = {Process Operability Algorithms: Past, Present, and Future Developments},
journal = {Industrial \& Engineering Chemistry Research},
volume = {59},
number = {6},
pages = {2457-2470},
year = {2020},
doi = {10.1021/acs.iecr.9b05181},

URL = {https://doi.org/10.1021/acs.iecr.9b05181},
eprint = {https://doi.org/10.1021/acs.iecr.9b05181}

}

@article{carrasco16,
author = {Carrasco, Juan C. and Lima, Fernando V.},
title = {Novel operability-based approach for process design and intensification: Application to a membrane reactor for direct methane aromatization},
journal = {AIChE Journal},
volume = {63},
number = {3},
pages = {975-983},
keywords = {optimization, membrane reactor, operability, process intensification, nonlinear systems},
doi = {https://doi.org/10.1002/aic.15439},
url = {https://aiche.onlinelibrary.wiley.com/doi/abs/10.1002/aic.15439},
eprint = {https://aiche.onlinelibrary.wiley.com/doi/pdf/10.1002/aic.15439},
abstract = {This article introduces a novel operability-based approach for process design and intensification of energy systems described by nonlinear models. This approach is applied to a membrane reactor (MR) for the direct methane aromatization (DMA) conversion to benzene and hydrogen. The proposed method broadens the scope of the traditional path of the operability approaches for design and control, mainly oriented to obtain the achievable output set (AOS) from the available input set, and compare the computed AOS to a desired output set. In particular, an optimization algorithm based on nonlinear programming tools is formulated for the calculation of the desired input set that is feasible considering process constraints and intensification targets. Results on the application of the operability method as a tool for process intensification show reduction of the DMA-MR footprint (≈77\% reactor volume and 80\% membrane area reduction) for an equivalent level of performance, when compared to the base case. This case study indicates that the novel approach can be a powerful tool for process intensification of membrane reactors and other complex chemical processes. © 2016 American Institute of Chemical Engineers AIChE J, 63: 975–983, 2017},
year = {2017}
}
}

@article{gazzaneo19,
author = {Gazzaneo, Vitor and Lima, Fernando V.},
title = {Multilayer Operability Framework for Process Design, Intensification, and Modularization of Nonlinear Energy Systems},
journal = {Industrial \& Engineering Chemistry Research},
volume = {58},
number = {15},
pages = {6069-6079},
year = {2019},
doi = {10.1021/acs.iecr.8b05482},
URL = {https://doi.org/10.1021/acs.iecr.8b05482},
eprint = {https://doi.org/10.1021/acs.iecr.8b05482}

}


@article{georgakis10,
author = {Georgakis, Christos and Li, Lin},
title = {On the Calculation of Operability Sets of Nonlinear High-Dimensional Processes},
journal = {Industrial \& Engineering Chemistry Research},
volume = {49},
number = {17},
pages = {8035-8047},
year = {2010},
doi = {10.1021/ie1009316},

URL = {https://doi.org/10.1021/ie1009316},
eprint = {https://doi.org/10.1021/ie1009316}

}

@article{carrasco2017,
title = "An optimization-based operability framework for process design and intensification of modular natural gas utilization systems",
journal = "Computers \& Chemical Engineering",
volume = "105",
pages = "246 - 258",
year = "2017",
issn = "0098-1354",
doi = "https://doi.org/10.1016/j.compchemeng.2016.12.010",
url = "http://www.sciencedirect.com/science/article/pii/S009813541630415X",
author = "Juan C. Carrasco and Fernando V. Lima",
keywords = "Process intensification, Bilevel optimization, Operability, Modular systems, Natural gas utilization",
abstract = "This paper introduces a novel operability-based framework for process design and intensification of modular systems. This framework is based on nonlinear programming concepts, including bilevel optimization, and extends the application domain of classical operability approaches to process simulator runs (Aspen Plus) for obtaining the relationship between input and output spaces, in addition to first-principles models. As potential modular applications of the proposed approach, a catalytic membrane reactor (MR) for the direct methane aromatization (DMA) conversion to fuels and chemicals, and a natural gas combined cycle (NGCC) system for power generation, are addressed. These applications are especially motivated by the advent of the shale gas revolution that allowed the recent discovery of stranded shale/natural gas deposits at different shale formations in the U.S. The utilization of such deposits could be capitalized by employing modular technologies for the production of power, value-added chemicals and fuels at the site. However, the design and intensification of modular energy systems is a challenging task as these processes are represented by complex and nonlinear models. The obtained results indicate that the proposed framework has the potential to accelerate the realization of the concept of modular manufacturing with reduced footprint and maximized efficiency, resulting in future cost savings. In particular for the NGCC process, the results provide the gas and steam turbine cycle conditions that could enable modular plants that are about three orders of magnitude smaller in terms of power generation than typical operating processes."
}



@Book{aspen24hours,
  author    = {Thomas A. Adams, I. I.},
  title     = {Learn Aspen Plus in 24 Hours},
  language  = {en},
  publisher = {McGraw-Hill Education},
  url       = {https://www.accessengineeringlibrary.com/content/book/9781260116458},
  abstract  = {Get started solving chemical engineering problems with Aspen Plus®! This practical guide shows, step-by-step, how to effectively work with Aspen Plus® in just 24 hours, with no experience required. Developed at McMaster University over a 7-year period, Learn Aspen Plus® in 24 Hours is divided into twelve 2-hour guided tutorials that equip you with the skills required to model and simulate a wide range of chemical processes rapidly--without performing tedious calculations. You will also learn how to integrate your simulations with supporting software such as Aspen Capital Cost Estimator, Aspen Energy Analyzer, and Microsoft® Excel™. Coverage includes: • Physical property modeling • Heat exchangers • Advanced problem-solving tools • Chemical reactor models • Equilibrium-based distillation models • Rate-based distillation models • Custom models and external controls • Capital cost estimation • Optimal heat exchanger networks • Solids processing • Electrolyte chemistry • And much more!},
  address   = {New York},
  issn      = {9781260116458},
  year      = {2018},
}

@incollection{quirante15,
title = "Optimization of Chemical Processes Using Surrogate Models Based on a Kriging Interpolation",
editor = "Krist V. Gernaey and Jakob K. Huusom and Rafiqul Gani",
series = "Computer Aided Chemical Engineering",
publisher = "Elsevier",
volume = "37",
pages = "179 - 184",
year = "2015",
booktitle = "12th International Symposium on Process Systems Engineering and 25th European Symposium on Computer Aided Process Engineering",
issn = "1570-7946",
doi = "https://doi.org/10.1016/B978-0-444-63578-5.50025-6",
url = "http://www.sciencedirect.com/science/article/pii/B9780444635785500256",
author = "Natalia Quirante and Juan Javaloyes and Rubén Ruiz-Femenia and José A. Caballero",
keywords = "process optimization, design, kriging algorithm, modular simulators",
abstract = "Superstructure approaches are the solution to the difficult problem which involves the rigorous economic design of a distillation column. These methods require complex initialization procedures and they are hard to solve. For this reason, these methods have not been extensively used. In this work, we present a methodology for the rigorous optimization of chemical processes implemented on a commercial simulator using surrogate models based on a kriging interpolation. Several examples were studied, but in this paper, we perform the optimization of a superstructure for a non-sharp separation to show the efficiency and effectiveness of the method. Noteworthy that it is possible to get surrogate models accurate enough with up to seven degrees of freedom."
}

@article{lima20,
   title={Metacontrol: A Python based application for self-optimizing control using metamodels},
   author={Lima, Felipe Souza and Alves, Victor Manuel Cunha and de Araujo, Antonio Carlos Brandao},
   journal={Computers \& Chemical Engineering},
   volume = {140},
   pages = {106979},
   year = {2020},
   issn = {0098-1354},
   doi = {https://doi.org/10.1016/j.compchemeng.2020.106979},
   url = {http://www.sciencedirect.com/science/article/pii/S0098135420303355},
   publisher={Elsevier}
}

@book{DACE,
title = "DACE - A Matlab Kriging Toolbox, Version 2.0",
author = "Lophaven, {S{\o}ren Nymand} and Nielsen, {Hans Bruun} and Jacob S{\o}ndergaard",
year = "2002",
language = "English",
}

@article{rasmussen2010,
  title={Gaussian processes for machine learning (GPML) toolbox},
  author={Rasmussen, Carl Edward and Nickisch, Hannes},
  journal={Journal of machine learning research},
  volume={11},
  number={Nov},
  pages={3011--3015},
  year={2010}
}

@article{georgakis00,
title = "On the operability of continuous processes",
journal = "Control Engineering Practice",
volume = "11",
number = "8",
pages = "859 - 869",
year = "2003",
note = "Process Dynamics and Control",
issn = "0967-0661",
doi = "https://doi.org/10.1016/S0967-0661(02)00217-4",
url = "http://www.sciencedirect.com/science/article/pii/S0967066102002174",
author = "Christos Georgakis and Derya Uztürk and Sivakumar Subramanian and David R. Vinson",
keywords = "Integration of design and control, Operability, Controllability, Operability index, Minimum-time optimal control",
abstract = "This paper offers a brief overview of past work as well as a comprehensive summary of our efforts based on the operability framework introduced by Vinson and Georgakis (in: C. Georgakis (Ed.), DYCOPS-5, Proceedings of the fifth IFAC symposium on dynamics and control of process systems, 1998, pp. 700–709; J. Proc. Control 10, 200, 10, pp. 185–194). This framework aims to quantify the inherent operability of a process without having to specify the control structure. It enables the identification of inoperable processes, regardless of the feedback controller selected, necessitating process rather than controller changes. Evaluation of steady-state operability is a necessary first step which should subsequently be complemented by the examination of the dynamic operability. The defined concepts are based on some key operating spaces. These spaces define the available ranges of input variables, the desired ranges of output variables, and the expected ranges of disturbance variables of the process. The calculation of the operability index is demonstrated for linear and the more general case of nonlinear models. This is achieved by mapping the defined input and output spaces onto each other using the nonlinear steady-state model of the process. Dynamic operability is examined by solving an optimal control problem to find the minimum time within which the process can respond to a disturbance or move to a new operating point with the available ranges of inputs."
}

@book{forrester2008,
  title={Engineering design via surrogate modelling: a practical guide},
  author={Forrester, Alexander and Sobester, Andras and Keane, Andy},
  year={2008},
  publisher={John Wiley \& Sons}
}

@article{jones2001,
  title={A taxonomy of global optimization methods based on response surfaces},
  author={Jones, Donald R},
  journal={Journal of global optimization},
  volume={21},
  number={4},
  pages={345--383},
  year={2001},
  publisher={Springer}
}

@article{krige1951,
  title={A statistical approach to some basic mine valuation problems on the Witwatersrand},
  author={Krige, Daniel G},
  journal={Journal of the Southern African Institute of Mining and Metallurgy},
  volume={52},
  number={6},
  pages={119--139},
  year={1951},
  publisher={Southern African Institute of Mining and Metallurgy}
}

@article{sacks1989,
  title={Design and analysis of computer experiments},
  author={Sacks, Jerome and Welch, William J and Mitchell, Toby J and Wynn, Henry P},
  journal={Statistical science},
  pages={409--423},
  year={1989},
  publisher={JSTOR}
}


@article{caballero2008,
	author = {Caballero, José A. and Grossmann, Ignacio E.},
	title = {An algorithm for the use of surrogate models in modular flowsheet optimization},
	journal = {AIChE Journal},
	volume = {54},
	number = {10},
	pages = {2633-2650},
	keywords = {simulation, process, design (process simulation), mathematical modeling, numerical solutions, optimization},
	doi = {10.1002/aic.11579},
	url = {https://aiche.onlinelibrary.wiley.com/doi/abs/10.1002/aic.11579},
	eprint = {https://aiche.onlinelibrary.wiley.com/doi/pdf/10.1002/aic.11579},
	abstract = {Abstract In this work a methodology is presented for the rigorous optimization of nonlinear programming problems in which the objective function and (or) some constraints are represented by noisy implicit black box functions. The special application considered is the optimization of modular process simulators in which the derivatives are not available and some unit operations introduce noise preventing the calculation of accurate derivatives. The black box modules are substituted by metamodels based on a kriging interpolation that assumes that the errors are not independent but a function of the independent variables. A Kriging metamodel uses non-Euclidean measure of distance to avoid sensitivity to the units of measure. It includes adjustable parameters that weigh the importance of each variable for obtaining a good model representation, and it allows calculating errors that can be used to establish stopping criteria and provide a solid base to deal with “possible infeasibility” due to inaccuracies in the metamodel representation of objective function and constraints. The algorithm continues with a refining stage and successive bound contraction in the domain of independent variables with or without kriging recalibration until an acceptable accuracy in the metamodel is obtained. The procedure is illustrated with several examples. © 2008 American Institute of Chemical Engineers AIChE J, 2008},
	year = {2008}
}

@techreport{dacereport,
    author       = "S. N. Lophaven and H. B. Nielsen and J. S{\o}ndergaard",
    title        = "Aspects of the Matlab toolbox {DACE}",
    year         = "2002",
    number       = "",
    series       = "IMM-TR-2002-13",
    institution  = "Informatics and Mathematical Modelling, Technical University of Denmark, {DTU}",
    address      = "Richard Petersens Plads, Building 321, {DK-}2800 Kgs. Lyngby",
    type         = ""
}

@article{vinson00,
title = "A new measure of process output controllability",
journal = "Journal of Process Control",
volume = "10",
number = "2",
pages = "185 - 194",
year = "2000",
issn = "0959-1524",
doi = "https://doi.org/10.1016/S0959-1524(99)00045-1",
url = "http://www.sciencedirect.com/science/article/pii/S0959152499000451",
author = "David R Vinson and Christos Georgakis",
keywords = "Control theory, Controllability, Inputs, Nonlinear gain, Output, Polygons",
abstract = "A steady state, multivariable, and nonlinear measure is presented for assessing the input–output, open-loop controllability of a process. This measure ascertains the inherent controllability of the process, as it is calculated in the absence of any regulatory control structure. For the process examples utilized in this paper, it is also independent of the inventory control structure that might be assumed present in order to keep the inventory levels constant. This measure evaluates the ability of a design to reach all points of the desired output space and to reject the expected disturbances utilizing input action not exceeding the available input space. Besides being applicable to a SISO (Single Input, Signal Output) case, its multivariable character is shown to be more appropriate than existing measures such as RGA (Relative Gain Array), minimum singular value, and condition number."
}

@article{siva05,
author = {Subramanian, Sivakumar and Georgakis, Christos},
title = {Methodology for the Steady-State Operability Analysis of Plantwide Systems},
journal = {Industrial \& Engineering Chemistry Research},
volume = {44},
number = {20},
pages = {7770-7786},
year = {2005},
doi = {10.1021/ie0490076},
URL = {https://doi.org/10.1021/ie0490076},
eprint = {https://doi.org/10.1021/ie0490076}

}


@article{demello14,
author = {Maceiczyk, Richard M. and deMello, Andrew J.},
title = {Fast and Reliable Metamodeling of Complex Reaction Spaces Using Universal Kriging},
journal = {The Journal of Physical Chemistry C},
volume = {118},
number = {34},
pages = {20026-20033},
year = {2014},
doi = {10.1021/jp506259k},

URL = {https://doi.org/10.1021/jp506259k},
eprint = {https://doi.org/10.1021/jp506259k}

}


@article{carrasco_bilevel,
author = {Carrasco, Juan C. and Lima, Fernando V.},
title = {Bilevel and parallel programing-based operability approaches for process intensification and modularity},
journal = {AIChE Journal},
volume = {64},
number = {8},
pages = {3042-3054},
keywords = {operability, bilevel optimization, parallel programing, process intensification, modularity},
doi = {https://doi.org/10.1002/aic.16113},
url = {https://aiche.onlinelibrary.wiley.com/doi/abs/10.1002/aic.16113},
eprint = {https://aiche.onlinelibrary.wiley.com/doi/pdf/10.1002/aic.16113},
abstract = {Process operability emerged in the last decades as a powerful tool for the design and control of chemical processes. Recent efforts in operability have been focused on the calculation of the desired input set for process design and intensification of natural gas utilization applications described by nonlinear models. However, there is still a gap in terms of problem dimensionality that nonlinear operability methods can handle. To fill this gap, in this article, the incorporation of bilevel and parallel programing approaches into classical process operability concepts is discussed. Results on the implementation of the proposed method show a reduction in computational time up to two orders of magnitude, when compared to the original results without parallelization. These results could be extrapolated for use in a supercomputer as presented in the computational time analysis performed. In terms of intensification, the proposed approach can produce a natural gas combined cycle plant modular design with a dramatic reduction in size, from the original 400 to 0.11 MW, while still keeping the high net plant efficiency. This approach thus provides a computationally efficient framework for process intensification of high-dimensional nonlinear energy systems toward modularity. The proposed approach also enables the verification of a modular design and conditions that can be obtained according to economic and physical constraints associated with a specific natural gas well production. © 2018 American Institute of Chemical Engineers AIChE J, 64: 3042–3054, 2018},
year = {2018}
}


@article{boukouvala12,
title = {Feasibility analysis of black-box processes using an adaptive sampling Kriging-based method},
journal = {Computers \& Chemical Engineering},
volume = {36},
pages = {358-368},
year = {2012},
issn = {0098-1354},
doi = {https://doi.org/10.1016/j.compchemeng.2011.06.005},
url = {https://www.sciencedirect.com/science/article/pii/S0098135411001931},
author = {Fani Boukouvala and Marianthi G. Ierapetritou},
keywords = {Feasibility analysis, Black-box process, Kriging interpolation, Adaptive sampling},
abstract = {This paper presents a new approach for performing feasibility analysis over a multivariate factor space when the explicit form of a process model is lacking or when its evaluation is expensive. Specifically, two issues are addressed: feasibility evaluation of black-box processes using Kriging and development of an adaptive sampling strategy in order to minimize sampling cost, while maintaining feasibility space accuracy. Kriging is chosen as the interpolating technique for constructing a response surface of the feasibility function as a function of the uncertain parameters when a set of input–output data are available. The adaptive sampling strategy identifies critical regions and directs the search towards feasibility boundaries or where the Kriging prediction uncertainty is high. The average Kriging prediction error and cross-validation methods are used to validate the robustness of the produced model of the initial experimental design which is found to highly affect the final predicted feasible region.}
}

@article{davis07,
author = {Davis, Eddie and Ierapetritou, Marianthi},
title = {A kriging method for the solution of nonlinear programs with black-box functions},
journal = {AIChE Journal},
volume = {53},
number = {8},
pages = {2001-2012},
keywords = {optimization, mathematical modeling, black-box, kriging, response surface},
doi = {https://doi.org/10.1002/aic.11228},
url = {https://aiche.onlinelibrary.wiley.com/doi/abs/10.1002/aic.11228},
eprint = {https://aiche.onlinelibrary.wiley.com/doi/pdf/10.1002/aic.11228},
abstract = {Abstract In this article, a new methodology is developed for the optimization of black-box systems lacking a closed-form mathematical description. To properly balance the computational cost of building the model against the probability of convergence to global optimum, a hybrid methodology is proposed. A kriging approach is first applied to provide information about the global behavior of the system considered, whereas a response surface method is considered close to the optimum to refine the set of candidate local optima and find the global optimum. The kriging predictor is a global model employing normally distributed basis functions, so both an expected sampling value and its variance are obtained for each test point. The presented work extends the capabilities of existing response surface techniques to address the refinement of optima located in regions described by convex asymmetrical feasible regions containing arbitrary linear and nonlinear constraints. The performance of the proposed algorithm is compared to previously developed stand-alone response surface techniques and its effectiveness is evaluated in terms of the number of function calls required, number of times the global optimum is found, and computational time. © 2007 American Institute of Chemical Engineers AIChE J, 2007},
year = {2007}
}


@Article{Boukouvala2010,
author={Boukouvala, Fani
and Muzzio, Fernando J.
and Ierapetritou, Marianthi G.},
title={Design Space of Pharmaceutical Processes Using Data-Driven-Based Methods},
journal={Journal of Pharmaceutical Innovation},
year={2010},
month={Oct},
day={01},
volume={5},
number={3},
pages={119-137},
abstract={The identification and graphical representation of process design space are critical in locating not only feasible but also optimum operating variable ranges and design configurations. In this work, the mapping of the design space of pharmaceutical processes is achieved using the ideas of process operability and flexibility under uncertainty.},
issn={1939-8042},
doi={10.1007/s12247-010-9086-y},
url={https://doi.org/10.1007/s12247-010-9086-y}
}


@article{lima10,
title = {Input-output operability of control systems: The steady-state case},
journal = {Journal of Process Control},
volume = {20},
number = {6},
pages = {769-776},
year = {2010},
issn = {0959-1524},
doi = {https://doi.org/10.1016/j.jprocont.2010.04.008},
url = {https://www.sciencedirect.com/science/article/pii/S095915241000079X},
author = {Fernando V. Lima and Christos Georgakis},
keywords = {High-dimensional systems, Constraints, Operability},
abstract = {For high-dimensional systems with more outputs than inputs, some outputs must be controlled within ranges, instead of at set-points. This may also be true if the outputs are equal in number to the inputs and disturbances of high magnitude exist. A linear programming framework is postulated to calculate the tightest achievable operating ranges of the outputs, given the ranges of the inputs and the expected disturbances, for any linear input–output control system at the steady-state. This approach removes the computational constraints on the size of the problem that a previous communication of the authors [1] could address. The hyper-volume obtained for the tightest achievable outputs’ region of a high-dimensional industrial process is calculated to be four orders of magnitude smaller than the one initially assumed, enabling much tighter control.}
}

@article{scikit-learn,
 title={Scikit-learn: Machine Learning in {P}ython},
 author={Pedregosa, F. and Varoquaux, G. and Gramfort, A. and Michel, V.
         and Thirion, B. and Grisel, O. and Blondel, M. and Prettenhofer, P.
         and Weiss, R. and Dubourg, V. and Vanderplas, J. and Passos, A. and
         Cournapeau, D. and Brucher, M. and Perrot, M. and Duchesnay, E.},
 journal={Journal of Machine Learning Research},
 volume={12},
 pages={2825--2830},
 year={2011}
}

@book{rasmussen2008, 
place={Cambridge, MA}, 
title={Gaussian processes for machine learning}, 
publisher={MIT Press}, 
author={Rasmussen, Carl Edward and Williams, Christopher K. I.}, 
year={2008}
}

@article{Jeong,
author = {Jeong, Shinkyu and Murayama, Mitsuhiro and Yamamoto, Kazuomi},
title = {Efficient Optimization Design Method Using Kriging Model},
journal = {Journal of Aircraft},
volume = {42},
number = {2},
pages = {413-420},
year = {2005},
doi = {10.2514/1.6386},

URL = {https://doi.org/10.2514/1.6386},
eprint = {https://doi.org/10.2514/1.6386}
}

@incollection{gazzaneo18,
title = {An {MILP}-based Operability Approach for Process Intensification and Design of Modular Energy Systems},
editor = {Mario R. Eden and Marianthi G. Ierapetritou and Gavin P. Towler},
series = {Computer Aided Chemical Engineering},
publisher = {Elsevier},
volume = {44},
pages = {2371-2376},
year = {2018},
booktitle = {13th International Symposium on Process Systems Engineering (PSE 2018)},
issn = {1570-7946},
doi = {https://doi.org/10.1016/B978-0-444-64241-7.50390-6},
url = {https://www.sciencedirect.com/science/article/pii/B9780444642417503906},
author = {Vitor Gazzaneo and Juan C. Carrasco and Fernando V. Lima},
keywords = {Operability, Process Intensification, Modular Systems, Energy Systems, Optimization},
abstract = {A mixed-integer linear programming (MILP) operability approach is developed for the design of high-dimensional and nonlinear systems. For the approach formulation, classical operability concepts are extended to attain process intensification towards system modularity. Motivated by natural gas utilization processes, a catalytic membrane reactor for the direct methane aromatization (DMA-MR) conversion to hydrogen and benzene is chosen as case study. The DMA-MR is described by a system whose design is challenged by complexity, including nonlinearities and a highly-constrained environment. A DMA-MR subsystem is addressed, for which 80% reduction in membrane area and 78% reduction in reactor volume is obtained when compared to a base case with equivalent performance. The proposed approach presents a computational time reduction greater than 3 orders of magnitude compared with previously introduced nonlinear programming-based operability approaches. These results indicate that the proposed approach is computationally efficient and thus can be extended to address higher dimensional cases.}
}
}

@article{lima10b,
author = {Lima, Fernando V. and Jia, Zhenya and Ierapetritou, Marianthi and Georgakis, Christos},
title = {Similarities and differences between the concepts of operability and flexibility: The steady-state case},
journal = {AIChE Journal},
volume = {56},
number = {3},
pages = {702-716},
keywords = {control, design, optimization, process control},
doi = {https://doi.org/10.1002/aic.12021},
url = {https://aiche.onlinelibrary.wiley.com/doi/abs/10.1002/aic.12021},
abstract = {Abstract This article presents a comparative review on the operability and flexibility concepts and their application to process design and control. First, the operability and flexibility methodologies are summarized. Then the application of the operability framework to steady-state and dynamic systems is illustrated through the examination of several example categories such as linear and nonlinear, square and non-square systems. The flexibility approach based on the active set strategy is used to study the same examples from the flexibility point of view. The discussed results show that the operability and flexibility approaches examine a process from different perspectives and provide valuable complementary information. © 2009 American Institute of Chemical Engineers AIChE J, 2010},
year = {2010}
}


@article{ziegler1943process,
  title={Process lags in automatic-control circuits},
  author={Ziegler, JG and Nichols, NB},
  journal={Transactions of the American Society of Mechanical Engineers},
  volume={65},
  number={5},
  pages={433--440},
  year={1943},
  publisher={American Society of Mechanical Engineers}
}


@article{vinson02,
author = {Vinson, David R. and Georgakis, Christos},
title = {Inventory Control Structure Independence of the Process Operability Index},
journal = {Industrial \& Engineering Chemistry Research},
volume = {41},
number = {16},
pages = {3970-3983},
year = {2002},
doi = {10.1021/ie0109814},
URL = {https://doi.org/10.1021/ie0109814},
eprint = {https://doi.org/10.1021/ie0109814}
}


@article{alves22,
author = {Alves, Victor and Kitchin, John R. and Lima, Fernando V.},
title = {An inverse mapping approach for process systems engineering using automatic differentiation and the implicit function theorem},
journal = {AIChE Journal},
volume = {69},
number = {9},
pages = {e18119},
keywords = {automatic differentiation, implicit function theorem, inverse mapping, inverse problems, process systems engineering},
doi = {https://doi.org/10.1002/aic.18119},
url = {https://aiche.onlinelibrary.wiley.com/doi/abs/10.1002/aic.18119},
eprint = {https://aiche.onlinelibrary.wiley.com/doi/pdf/10.1002/aic.18119},
abstract = {Abstract The objective in this work is to propose a novel approach for solving inverse problems from the output space to the input space using automatic differentiation coupled with the implicit function theorem and a path integration scheme. A common way of solving inverse problems in process systems engineering (PSE) and in science, technology, engineering and mathematics (STEM) in general is using nonlinear programming (NLP) tools, which may become computationally expensive when both the underlying process model complexity and dimensionality increase. The proposed approach takes advantage of recent advances in robust automatic differentiation packages to calculate the input space region by integration of governing differential equations of a given process. Such calculations are performed based on an initial starting point from the output space and are capable of maintaining accuracy and reducing computational time when compared to using NLP-based approaches to obtain the inverse mapping. Two nonlinear case studies, namely a continuous stirred tank reactor (CSTR) and a membrane reactor for conversion of natural gas to value-added chemicals are addressed using the proposed approach and compared against: (i) extensive (brute-force) search for forward mapping and (ii) using NLP solvers for obtaining the inverse mapping. The obtained results show that the novel approach is in agreement with the typical approaches, while computational time and complexity are considerably reduced, indicating that a new direction for solving inverse problems is developed in this work.},
year = {2023}
}


@article{Alves2024, 
    doi = {10.21105/joss.05966}, 
    url = {https://doi.org/10.21105/joss.05966}, 
    year = {2024}, 
    publisher = {The Open Journal}, 
    volume = {9}, 
    number = {94}, 
    pages = {5966}, 
    author = {Victor Alves and San Dinh and John R. Kitchin and Vitor Gazzaneo and Juan C. Carrasco and Fernando V. Lima}, 
    title = {Opyrability: A Python package for process operability analysis}, journal = {Journal of Open Source Software} 
}

<<<<<<< HEAD




@article{doi:10.1021/acs.iecr.4c05008,
author = {Busam, Krishna Murthy and Vudata, Sai Pushpitha and Li, Wenyuan and Lima, Fernando V.},
title = {Macro-level Electrochemical Modeling Strategies of Low-Temperature and High-Temperature Electrolyzers for Hydrogen Production: A Review},
journal = {Industrial \& Engineering Chemistry Research},
volume = {64},
number = {23},
pages = {11129-11152},
year = {2025},
doi = {10.1021/acs.iecr.4c05008},
URL = {  
        https://doi.org/10.1021/acs.iecr.4c05008
},
eprint = {    
        https://doi.org/10.1021/acs.iecr.4c05008

}
}

@article{busam_modeling_2025,
	title = {Modeling and {Process} {Operability} {Analysis} of the {Proton} {Conducting} {Solid} {Oxide} {Electrolysis} {Cell} ({H}+- {SOEC}) for {Efficient} {Hydrogen} {Production}},
	volume = {145},
	issn = {0360-3199},
	url = {https://www.sciencedirect.com/science/article/pii/S0360319925025704},
	doi = {10.1016/j.ijhydene.2025.05.275},
	abstract = {Hydrogen is a versatile and sustainable carrier, with water electrolysis emerging as a key technology for high-purity hydrogen production. Among various electrolysis techniques, proton-conducting solid oxide electrolysis cells (H+-SOECs) hold significant potential due to their high efficiency and exclusive oxygen byproduct, making them an environmentally favorable solution. However, economic constraints have limited the large-scale adoption of water electrolysis, contributing to its current 4\% share in global industrial hydrogen production. This study presents an electrochemical model to analyze the current–voltage (J–V) characteristics of an H+-SOEC, validated against experimental data from literature. The model is further employed for process operability analysis, leveraging Python and the Opyrability package to evaluate feasible operating regions and optimize performance. Specifically, the study defines the Desired Output Set (DOS) based on voltage and hydrogen production targets, while nonlinear programming (NLP)-based optimization determines the Desired Input Set (DIS) that ensures optimal operation within practical constraints. By integrating electrochemical modeling with operability analysis, this work provides a systematic approach to identifying input constraints, optimizing performance, and improving process feasibility strategies for proton-conducting SOECs. The findings offer valuable insights into enhancing hydrogen production efficiency and guiding the design of next-generation electrolysis systems.},
	urldate = {2025-06-16},
	journal = {International Journal of Hydrogen Energy},
	author = {Busam, Krishna Murthy and Dantas, Beatriz and Nascimento, Claudemi A. and Lima, Fernando V. and Li, Wenyuan},
	month = jul,
	year = {2025},
	keywords = {Hydrogen production, Electrochemical modeling, Operability analysis, Proton conducting solid oxide electrolysis, Python},
	pages = {485--495},
	file = {Busam et al_2025_Modeling and Process Operability Analysis of the Proton Conducting Solid Oxide.pdf:C\:\\Users\\busam\\Desktop\\Research\\zotfile\\Busam et al_2025_Modeling and Process Operability Analysis of the Proton Conducting Solid Oxide.pdf:application/pdf;ScienceDirect Snapshot:C\:\\Users\\busam\\Zotero\\storage\\ZI4MUN9K\\S0360319925025704.html:text/html},
}
=======
<<<<<<< APS_tutorial
@article{Gama2024,
	title = {Process {Operability} {Analysis} of {Membrane}-{Based} {Direct} {Air} {Capture} for {Low}-{Purity} {CO2} {Production}},
	url = {https://doi.org/10.1021/acsengineeringau.3c00069},
	doi = {10.1021/acsengineeringau.3c00069},
	journal = {ACS Eng. Au},
	author = {Gama, Vitor and Dantas, Beatriz and Sanyal, Oishi and Lima, Fernando V.},
	month = mar,
	year = {2024},
	note = {Publisher: American Chemical Society},
}
=======

@article{deAndres2019,
  author  = {de Andr{\'e}s, J. M. and Vedrenne, M. and Brambilla, M. and Rodr{\'i}guez, E.},
  title   = {Modeling and model performance evaluation of sewage sludge gasification in fluidized-bed gasifiers using Aspen Plus},
  journal = {Journal of the Air \& Waste Management Association},
  volume  = {69},
  number  = {1},
  pages   = {23-33},
  year    = {2019},
  doi     = {10.1080/10962247.2018.1505634},
  URL     = {https://doi.org/10.1080/10962247.2018.1505634},
  eprint  = {https://doi.org/10.1080/10962247.2018.1505634}
}


@article{ferreira25,
author = {Ferreira, Ulysses Guilherme and da Silva Neiro, Sérgio Mauro and Oliveira-Lopes, Luís Cláudio and Vaz da Costa, Thiago and Bispo, Heleno and Lima, Fernando Vines},
title = {Operability for process flowsheet analysis},
journal = {Digital Chemical Engineering},
volume = {15},
pages = {100229},
year = {2025},
issn = {2772-5081},
doi = {10.1016/j.dche.2025.100229},
URL = {https://www.sciencedirect.com/science/article/pii/S2772508125000134}
}

>>>>>>> main
>>>>>>> f89c14a7
<|MERGE_RESOLUTION|>--- conflicted
+++ resolved
@@ -480,7 +480,6 @@
 year = {2023}
 }
 
-
 @article{Alves2024, 
     doi = {10.21105/joss.05966}, 
     url = {https://doi.org/10.21105/joss.05966}, 
@@ -493,10 +492,41 @@
     title = {Opyrability: A Python package for process operability analysis}, journal = {Journal of Open Source Software} 
 }
 
-<<<<<<< HEAD
-
-
-
+@article{Gama2024,
+	title = {Process {Operability} {Analysis} of {Membrane}-{Based} {Direct} {Air} {Capture} for {Low}-{Purity} {CO2} {Production}},
+	url = {https://doi.org/10.1021/acsengineeringau.3c00069},
+	doi = {10.1021/acsengineeringau.3c00069},
+	journal = {ACS Eng. Au},
+	author = {Gama, Vitor and Dantas, Beatriz and Sanyal, Oishi and Lima, Fernando V.},
+	month = mar,
+	year = {2024},
+	note = {Publisher: American Chemical Society},
+}
+
+@article{deAndres2019,
+  author  = {de Andr{\'e}s, J. M. and Vedrenne, M. and Brambilla, M. and Rodr{\'i}guez, E.},
+  title   = {Modeling and model performance evaluation of sewage sludge gasification in fluidized-bed gasifiers using Aspen Plus},
+  journal = {Journal of the Air \& Waste Management Association},
+  volume  = {69},
+  number  = {1},
+  pages   = {23-33},
+  year    = {2019},
+  doi     = {10.1080/10962247.2018.1505634},
+  URL     = {https://doi.org/10.1080/10962247.2018.1505634},
+  eprint  = {https://doi.org/10.1080/10962247.2018.1505634}
+}
+
+@article{ferreira25,
+author = {Ferreira, Ulysses Guilherme and da Silva Neiro, Sérgio Mauro and Oliveira-Lopes, Luís Cláudio and Vaz da Costa, Thiago and Bispo, Heleno and Lima, Fernando Vines},
+title = {Operability for process flowsheet analysis},
+journal = {Digital Chemical Engineering},
+volume = {15},
+pages = {100229},
+year = {2025},
+issn = {2772-5081},
+doi = {10.1016/j.dche.2025.100229},
+URL = {https://www.sciencedirect.com/science/article/pii/S2772508125000134}
+}
 
 @article{doi:10.1021/acs.iecr.4c05008,
 author = {Busam, Krishna Murthy and Vudata, Sai Pushpitha and Li, Wenyuan and Lima, Fernando V.},
@@ -531,46 +561,4 @@
 	keywords = {Hydrogen production, Electrochemical modeling, Operability analysis, Proton conducting solid oxide electrolysis, Python},
 	pages = {485--495},
 	file = {Busam et al_2025_Modeling and Process Operability Analysis of the Proton Conducting Solid Oxide.pdf:C\:\\Users\\busam\\Desktop\\Research\\zotfile\\Busam et al_2025_Modeling and Process Operability Analysis of the Proton Conducting Solid Oxide.pdf:application/pdf;ScienceDirect Snapshot:C\:\\Users\\busam\\Zotero\\storage\\ZI4MUN9K\\S0360319925025704.html:text/html},
-}
-=======
-<<<<<<< APS_tutorial
-@article{Gama2024,
-	title = {Process {Operability} {Analysis} of {Membrane}-{Based} {Direct} {Air} {Capture} for {Low}-{Purity} {CO2} {Production}},
-	url = {https://doi.org/10.1021/acsengineeringau.3c00069},
-	doi = {10.1021/acsengineeringau.3c00069},
-	journal = {ACS Eng. Au},
-	author = {Gama, Vitor and Dantas, Beatriz and Sanyal, Oishi and Lima, Fernando V.},
-	month = mar,
-	year = {2024},
-	note = {Publisher: American Chemical Society},
-}
-=======
-
-@article{deAndres2019,
-  author  = {de Andr{\'e}s, J. M. and Vedrenne, M. and Brambilla, M. and Rodr{\'i}guez, E.},
-  title   = {Modeling and model performance evaluation of sewage sludge gasification in fluidized-bed gasifiers using Aspen Plus},
-  journal = {Journal of the Air \& Waste Management Association},
-  volume  = {69},
-  number  = {1},
-  pages   = {23-33},
-  year    = {2019},
-  doi     = {10.1080/10962247.2018.1505634},
-  URL     = {https://doi.org/10.1080/10962247.2018.1505634},
-  eprint  = {https://doi.org/10.1080/10962247.2018.1505634}
-}
-
-
-@article{ferreira25,
-author = {Ferreira, Ulysses Guilherme and da Silva Neiro, Sérgio Mauro and Oliveira-Lopes, Luís Cláudio and Vaz da Costa, Thiago and Bispo, Heleno and Lima, Fernando Vines},
-title = {Operability for process flowsheet analysis},
-journal = {Digital Chemical Engineering},
-volume = {15},
-pages = {100229},
-year = {2025},
-issn = {2772-5081},
-doi = {10.1016/j.dche.2025.100229},
-URL = {https://www.sciencedirect.com/science/article/pii/S2772508125000134}
-}
-
->>>>>>> main
->>>>>>> f89c14a7
+}