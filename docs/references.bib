--- conflicted
+++ resolved
@@ -494,18 +494,6 @@
 }
 
 
-<<<<<<< HEAD
-@article{ferreira25,
-author = {Ferreira, Ulysses Guilherme and da Silva Neiro, Sérgio Mauro and Oliveira-Lopes, Luís Cláudio and Vaz da Costa, Thiago and Bispo, Heleno and Lima, Fernando Vines},
-title = {Operability for process flowsheet analysis},
-journal = {Digital Chemical Engineering},
-volume = {15},
-pages = {100229},
-year = {2025},
-issn = {2772-5081},
-doi = {10.1016/j.dche.2025.100229},
-URL = {https://www.sciencedirect.com/science/article/pii/S2772508125000134}
-=======
 @article{deAndres2019,
   author  = {de Andr{\'e}s, J. M. and Vedrenne, M. and Brambilla, M. and Rodr{\'i}guez, E.},
   title   = {Modeling and model performance evaluation of sewage sludge gasification in fluidized-bed gasifiers using Aspen Plus},
@@ -518,4 +506,16 @@
   URL     = {https://doi.org/10.1080/10962247.2018.1505634},
   eprint  = {https://doi.org/10.1080/10962247.2018.1505634}
 }
->>>>>>> 8ae31d69
+
+
+@article{ferreira25,
+author = {Ferreira, Ulysses Guilherme and da Silva Neiro, Sérgio Mauro and Oliveira-Lopes, Luís Cláudio and Vaz da Costa, Thiago and Bispo, Heleno and Lima, Fernando Vines},
+title = {Operability for process flowsheet analysis},
+journal = {Digital Chemical Engineering},
+volume = {15},
+pages = {100229},
+year = {2025},
+issn = {2772-5081},
+doi = {10.1016/j.dche.2025.100229},
+URL = {https://www.sciencedirect.com/science/article/pii/S2772508125000134}
+}
