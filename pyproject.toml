--- conflicted
+++ resolved
@@ -6,11 +6,7 @@
 
 [tool.poetry]
 name = "opyrability"
-<<<<<<< HEAD
 version = "1.4.5"
-=======
-version = "1.4.4"
->>>>>>> 94840595
 description = "Process operability analysis in Python"
 authors = ["Victor Alves"]
 license = "MIT License"
