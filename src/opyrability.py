# Basic python tools
import sys
import warnings
import string
from itertools import permutations as perms
from typing import Callable, Union
from tqdm import tqdm

# Linear Algebra
import numpy as np
from numpy.linalg import norm

# Optimization algorithms
import scipy as sp
from scipy.optimize import root
from scipy.optimize import differential_evolution as DE
from cyipopt import minimize_ipopt

# Polytopic calculations
import polytope as pc
from polytope.polytope import _get_patch

# Plots
import matplotlib.pyplot as plt
import matplotlib.patches as mpatches
from mpl_toolkits.mplot3d.art3d import Poly3DCollection

# Setting default plot options
plt.rcParams['figure.dpi'] = 150
cmap =  'rainbow'
lineweight = 1
edgecolors = 'k'
markersize =  128
DS_COLOR = '#7f7f7f'
INTERSECT_COLOR = '#0000cc'
AS_COLOR = '#1cff1c'
EDGES_COLORS = '#000000'
EDGES_WIDTH = 0.25


def multimodel_rep(model: Callable[...,Union[float,np.ndarray]], 
                  bounds: np.ndarray, 
                  resolution: np.ndarray,
                  polytopic_trace: str = 'simplices',
                  perspective: str = 'outputs',
                  plot: bool = True,
<<<<<<< HEAD
                  EDS_bound = None,
                  EDS_resolution = None):
=======
                  EDS_bound: np.ndarray = None,
                  EDS_resolution: np.ndarray = None,
                  labels: str = None):
>>>>>>> 3c2c2a16
    
    """
    Obtain a multimodel representation based on polytopes of Process Operability
    sets. This procedure is essential for evaluating the Operability Index (OI).
    
    This function is part of Python-based Process Operability package.
    
    Control, Optimization and Design for Energy and Sustainability (CODES) 
    Group - West Virginia University - 2023
    
    Author: Victor Alves

    Parameters
    ----------
    model : Callable[...,Union[float,np.ndarray]]
        Process model that calculates the relationship between inputs (AIS-DIS) 
        and Outputs (AOS-DOS).
    bounds : np.ndarray
        Bounds on the Available Input Set (AIS), or Desired Output Set (DOS) if
        an inverse mapping is chosen. Each row corresponds to the 
        lower and upper bound of each AIS or DOS variable.
    resolution : np.ndarray
        Array containing the resolution of the discretization grid for the AIS or
        DOS. Each element corresponds to the resolution of each variable. For a
        resolution defined as k, it will generate d^k points (in which d is the
        dimensionality of the AIS or DOS).
    polytopic_trace: str, Optional.
        Determines if the polytopes will be constructed using simplices or
        polyhedrons. Default is 'simplices'. Additional option is 'polyhedra'.
    perspective: str, Optional.
        Defines if the calculation is to be done from the inputs/outputs
        perspective. Also affects labels in plots. Default is 'outputs'.
<<<<<<< HEAD
    plot: str, Optional.
=======
    plot: bool, Optional.
>>>>>>> 3c2c2a16
        Defines if the plot of operability sets is desired (If the dimension
        is <= 3). Default is True.
    EDS_bound : np.ndarray
        Lower and upper bounds for the Expected Disturbance Set (EDS). Default
        is 'None'.
    EDS_resolution : np.ndarray
        Resolution for the Expected Disturbance Set (EDS). This will be used to
        discretize the EDS, similar to the AIS_resolution  
    labels: str, Optional.
        labels for axes. Accepts TeX math input as it uses matplotlib math
        rendering. Should be in order y1, y2, y3, and so on: 
        labels= ['first label','second label']. Default is False.
        
        

    Returns
    -------
    mapped_region : list
        List with first argument being a convex polytope or collection of 
        convex polytopes (named as Region) 
        that describes the AOS. Can be used to calculate the Operability Index 
        using ``OI_eval``. Second argument is the coordinates of the AOS as a
        numpy array.
        
    
    References
    ----------
    [1]  D. R., Vinson and C. Georgakis.  New Measure of Process Output 
    Controllability. J. Process Control, 2000. 
    https://doi.org/10.1016/S0959-1524(99)00045-1
    
    [2]  C. Georgakis, D. Uztürk, S. Subramanian, and D. R. Vinson. On the 
    Operability of Continuous Processes. Control Eng. Pract., 2003. 
    https://doi.org/10.1016/S0967-0661(02)00217-4
    
    [3] V.Gazzaneo, J. C. Carrasco, D. R. Vinson, and F. V. Lima. Process 
    Operability Algorithms: Past, Present, and Future Developments.
    Ind. & Eng. Chem. Res. 59 (6), 2457-2470, 2020.
    https://doi.org/10.1021/acs.iecr.9b05181
                                 
    """
    
    # TODO: Add implicit mapping option to perform any multimodel rep 
    #(future release).
    # Map AOS from AIS setup.
    
    # AIS, AOS =  AIS2AOS_map(model, 
    #                         AIS_bound, 
    #                         resolution, 
    #                         EDS_bound=EDS_bound,
    #                         EDS_resolution=EDS_resolution,
    #                         plot = False)
    
    # If it is a forward map, using the forward mapping function (AIS2AOS_map).
    # If not, using the NLP-based approach for inverse mapping. In this case,
    # an initial estimate is needed and the user is prompted.
    if perspective == 'outputs':
        AIS, AOS =  AIS2AOS_map(model, 
                                bounds, 
                                resolution,
                                EDS_bound= EDS_bound,
                                EDS_resolution=EDS_resolution, 
                                plot= False)
    else:
        u0_input = input('Enter an initial estimate for your inverse model '
                         'separated only by commas (,) : ')
        
        input_list = [float(u0_input) for u0_input in u0_input.split(',')]
        
        u0 = np.array(input_list)
        
        AIS, AOS, _ = nlp_based_approach(model, bounds, resolution, 
                                                  u0, 
                                                  -np.inf*np.ones(u0.shape), 
                                                  +np.inf*np.ones(u0.shape), 
                                                  method='ipopt', 
                                                  plot=False, 
                                                  ad=False,
                                                  warmstart=True)
        
        # Reshape (n^k, k) vectors into (list[k*n, k]) multidimensional arrays. 
        # This makes polytopic tracing calculations more "clear". 
        AIS = AIS.reshape((resolution + [AIS.shape[-1]]))
        AOS = AIS.reshape((resolution + [AOS.shape[-1]]))
    
    # Switch in between for simplicial of polyhedra calculations.
    if  polytopic_trace  =='simplices':
        AIS_poly, AOS_poly = points2simplices(AIS,AOS)
    elif polytopic_trace =='polyhedra':
        AIS_poly, AOS_poly = points2polyhedra(AIS,AOS)
    else:
        print('Invalid option for polytopic tracing. Exiting algorithm.')
        sys.exit()
        
        
    # Define empty polyopes list.
    Polytopes = list()
    Vertices_list = list()
    # Create convex hull using the vertices of the AOS.
    for i in range(len(AOS_poly)):
        Vertices = AOS_poly[i]
        Vertices_list.append(Vertices)
        Polytopes.append(pc.qhull(Vertices))
        
    
    # Define the AOS as an (possibly) overlapped region. Here we don't need to
    # worry about this here for now, only when evaluating the OI.
    mapped_region = pc.Region(Polytopes[0:])
    
    
    # Perspective switch: This will only affect plot and legends.
    if perspective == 'outputs':
        AS_label = 'Achievable Output Set (AOS)'

    else:
        AS_label = 'Available Input Set (AIS)'

    # Plots (2D/ 3D), unfortunately humans can't see higher dimensions. :(
    if plot is True:
        if mapped_region.dim == 2:
            
            
            polyplot = []
            fig = plt.figure()
            ax = fig.add_subplot(111)
            AS_coords = np.concatenate(Vertices_list, axis=0)
            for i in range(len(mapped_region)):

                polyplot = _get_patch(mapped_region[i], linestyle="solid",
                                    edgecolor=EDGES_COLORS, linewidth=EDGES_WIDTH,
                                    facecolor=AS_COLOR)
                ax.add_patch(polyplot)


            lower_xaxis = mapped_region.bounding_box[0][0]
            upper_xaxis = mapped_region.bounding_box[1][0]

            lower_yaxis = mapped_region.bounding_box[0][1]
            upper_yaxis = mapped_region.bounding_box[1][1]

            ax.set_xlim(lower_xaxis - 0.05*lower_xaxis,
                        upper_xaxis + 0.05*upper_xaxis)
            ax.set_ylim(lower_yaxis - 0.05*lower_yaxis,
                        upper_yaxis + 0.05*upper_yaxis)

            
            AS_patch = mpatches.Patch(color=AS_COLOR, label=AS_label)

            extra = mpatches.Rectangle((0, 0), 1, 1, fc="w",
                                    fill=False,
                                    edgecolor='none',
                                    linewidth=0)

            if perspective == 'outputs':
                str_title = 'Achievable Output Set (AOS)'
                ax.set_title(str_title)
            else:
                str_title ='Available Input set (AIS)'
                ax.set_title(str_title)

            ax.legend(handles=[AS_patch, extra])
            
            if labels is not None:
                if len(labels) != 2:
                        raise ValueError('You need two entries for your custom '+
                                  'labels for your 2D system, but entered ' +
                                  'an incorrect number of labels.')
                else:
                    ax.set_xlabel(labels[0])
                    ax.set_ylabel(labels[1])
                            
            else:
                ax.set_xlabel('$y_{1}$')
                ax.set_ylabel('$y_{2}$')
                    
            
            plt.show()
            
        elif mapped_region.dim == 3:
            
            
            polyplot = []
            fig = plt.figure()
            ax = fig.add_subplot(111, projection="3d")
            AS_coords = np.concatenate(Vertices_list, axis=0)
            
            for cube, color in zip([AS_coords], [AS_COLOR]):
                hull = sp.spatial.ConvexHull(cube)
                # Draw the polygons of the convex hull
                for s in hull.simplices:
                    tri = Poly3DCollection([cube[s]])
                    tri.set_color(color)
                    tri.set_alpha(0.5)
                    tri.set_edgecolor(EDGES_COLORS)
                    ax.add_collection3d(tri)
                # Draw the vertices
                ax.scatter(cube[:, 0], cube[:, 1], cube[:, 2], marker='o', 
                           color='None')
            plt.show()

            
            AS_patch = mpatches.Patch(color=AS_COLOR, label=AS_label)

            extra = mpatches.Rectangle((0, 0), 1, 1, fc="w",
                                    fill=False,
                                    edgecolor='none',
                                    linewidth=0)

            if perspective == 'outputs':
                str_title = 'Achievable Output Set (AOS)'
                ax.set_title(str_title)
            else:
                str_title = 'Available Input Set (AIS)'
                ax.set_title(str_title)

            ax.legend(handles=[AS_patch, extra])

            if labels is not None:
                if labels is not None:
                    if len(labels) != 3:
                            raise ValueError('You need three entries for your custom '+
                                      'labels for your 3D system, but entered ' +
                                      'an incorrect number of labels.')
                else:
                    ax.set_xlabel(labels[0])
                    ax.set_ylabel(labels[1])
                    ax.set_zlabel(labels[2])
                
            else:
                ax.set_xlabel('$y_{1}$')
                ax.set_ylabel('$y_{2}$')
                ax.set_zlabel('$y_{3}$')

            plt.show()
            

        else:
            print('plot not supported. Dimension greater than 3.')
            AS_coords = np.concatenate(Vertices_list, axis=0)

    else:
        print('Either plot is not possible (dimension > 3) or you have',
              'chosen plot=False. The operability set is still returned as',
              'a polytopic region of general dimension.')
        AS_coords = np.concatenate(Vertices_list, axis=0)
    
    
    # Small hack: Inject AS coordinates into return to be able to
    # plot 3D region effortlessly.
    mapped_region = [mapped_region, AS_coords]
    return mapped_region


def OI_eval(AS: pc.Region,
            DS: np.ndarray,
            perspective='outputs',
            hypervol_calc: str = 'robust',
<<<<<<< HEAD
            plot: bool = True):
=======
            plot: bool = True,
            labels: str = None):
>>>>>>> 3c2c2a16
    
    '''
    Operability Index (OI) calculation. From a Desired Output
    Set (DOS) defined by the user, this function calculates the intersection
    between achievable (AOS) and desired output operation (DOS). Similarly, the 
    OI can be also calculated from the inputs' perspective, as an intersection
    between desired input (DIS) and available input (AIS). This function is able
    to  evaluate the OI in any dimension, ranging from 1-d (length) up to
    higher dimensions (Hypervolumes, > 3-d), aided by the Polytope package.
    
    This function is part of Python-based Process Operability package.
    
    Control, Optimization and Design for Energy and Sustainability (CODES) 
    Group - West Virginia University - 2023
    
    Author: Victor Alves

    Parameters
    ----------
    AS : pc.Region
        Available input set (AIS) or Achievable output set (AOS) represented as
        a series of paired (and convex) polytopes. This region is easily 
        obtained using the multimodel_rep function.
    DS: np.ndarray
        Array containing the desired operation, either in the inputs (DIS) or
        outputs perspective (DOS).
    perspective: str, Optional.
        String that determines in which perspective the OI will be evaluated:
        inputs or outputs. default is 'outputs'.
    hypervol_calc: str, Optional.
        Determines how the approach when evaluating hypervolumes. Default is
        'robust', an implementation that switches from qhull's hypervolume
        evaluation or polytope's evaluation depending on the dimensionality of
        the problem. Additional option is 'polytope', Polytope's package own
        implementation of hypervolumes evaluation being used in problems of 
        any dimension.
    plot: bool, Optional.
        Defines if the plot of operability sets is desired. Default is True.
    labels: str, Optional.
        labels for axes. Accepts TeX math input as it uses matplotlib math
        rendering. Should be in order y1, y2, y3, and so on: 
        labels= ['first label','second label']. Default is False.

    Returns
    -------
    OI: float
        Operability Index value. Ranges from 0 to 100%. A fully operable 
        process has OI = 100% and if not fully operable, OI < 100%.
    
        
    References
    ----------
    [1]  D. R., Vinson and C. Georgakis.  New Measure of Process Output 
    Controllability. J. Process Control, 2000. 
    https://doi.org/10.1016/S0959-1524(99)00045-1
    
    [2]  C. Georgakis, D. Uztürk, S. Subramanian, and D. R. Vinson. On the 
    Operability of Continuous Processes. Control Eng. Pract., 2003. 
    https://doi.org/10.1016/S0967-0661(02)00217-4
    
    [3] V.Gazzaneo, J. C. Carrasco, D. R. Vinson, and F. V. Lima. Process 
    Operability Algorithms: Past, Present, and Future Developments.
    Ind. & Eng. Chem. Res. 59 (6), 2457-2470, 2020.
    https://doi.org/10.1021/acs.iecr.9b05181

    
    '''
    
    # Defining Polytopes for manipulation. Obtaining polytopes in min-rep if
    # applicable.
    DS_region = pc.box2poly(DS)
    AS_region = pc.reduce(AS[0])
    DS_region = pc.reduce(DS_region)
    inter_list = list()
    
    # Obtain (possibly overlapped) intersection region of polytopes and
    # its respective bounding box.
    for i in range(len(AS_region)):
        intersection = pc.intersect(AS_region[i], DS_region)
        if intersection.fulldim is False or intersection.dim != DS_region.dim:
            pass
        else:
            inter_list.append(intersection)
            
    overlapped_intersection = pc.Region(inter_list)
    min_coord =  overlapped_intersection.bounding_box[0]
    max_coord =  overlapped_intersection.bounding_box[1]
    box_coord =  np.hstack([min_coord, max_coord])
    bound_box =  pc.box2poly(box_coord)
    
    # Remove overlapping (Vinson&Gazzaneo trick) - Remove one polytope at a time, 
    # create void polytope using the bounding box and subtract from the original 
    # bounding box itself. This avoids wrong calculations of the OI.
    intersection= process_overlapping_polytopes(bound_box, 
                                                overlapped_intersection)
    
    v_intersect_list = list()
    final_intersection = list()
    
    # Methods for OI evaluation.
    if hypervol_calc == 'polytope':
        OI = (intersection.volume/DS_region.volume)*100

    elif hypervol_calc == 'robust':
        
        if DS_region.dim < 7:
            intersect_i = []
            volumes_i = []
            
            for i in range(len(intersection)):
                intersect_i = intersection[i]
                v_intersect = pc.extreme(intersect_i)
                
                if v_intersect is None:
                    continue
                else:
                    processed_intersection = pc.qhull(v_intersect)
                    final_intersection.append(processed_intersection)
                    v_intersect_list.append(v_intersect)
                    volumes_i.append(sp.spatial.ConvexHull(v_intersect).volume)
            
            each_polytope_volume = np.array(volumes_i)
            intersection_volume = each_polytope_volume[0:].sum()
            final_intersection = pc.Region(final_intersection)
            v_DS = pc.extreme(DS_region)
            
            # Evaluate OI
            OI = (intersection_volume / sp.spatial.ConvexHull(v_DS).volume)*100
        else:
            print("For higher dimensions (>7) polytope's hypervolume estimation \
                  is faster. Switching to polytope's calculation.")
            OI = (intersection.volume/DS_region.volume)*100
        
    else:
        print('Invalid hypervolume calculation option. Exiting algorithm.')
        sys.exit()



    # Perspective switch: This will only affect plot and legends.
    if perspective == 'outputs':
        DS_label = 'Desired Output Set (DOS)'
        AS_label = 'Achievable Output Set (AOS)'
        int_label = r'$ AOS \cap DOS$'

    else:
        DS_label = 'Desired Input Set (DIS)'
        AS_label = 'Available Input Set (AIS)'
        int_label = r'$ AIS \cap DIS$'

    # Plot if 2D / 3D
    if plot is True:
        if DS_region.dim == 2:
            
            
            polyplot = []
            fig = plt.figure()
            ax = fig.add_subplot(111)
            for i in range(len(AS_region)):

                polyplot = _get_patch(AS_region[i], linestyle="solid",
                                    edgecolor=EDGES_COLORS, 
                                    linewidth=EDGES_WIDTH,
                                    facecolor=AS_COLOR)
                ax.add_patch(polyplot)

            
            for item in final_intersection:
                if item is None:
                    continue  # Skip None values
                else:
                    interplot = _get_patch(item, linestyle="solid",
                                           linewidth=EDGES_WIDTH,
                                           facecolor=INTERSECT_COLOR, 
                                           edgecolor=INTERSECT_COLOR)
                    ax.add_patch(interplot)
    
                    
            DSplot = _get_patch(DS_region, linestyle="dashed",
                                edgecolor=DS_COLOR, alpha=0.5, 
                                linewidth=EDGES_WIDTH,
                                facecolor=DS_COLOR)
            ax.add_patch(DSplot)
            ax.legend('DOS')

            lower_xaxis = min(AS_region.bounding_box[0][0], 
                              DS_region.bounding_box[0][0])
            upper_xaxis = max(AS_region.bounding_box[1][0], 
                              DS_region.bounding_box[1][0])

            lower_yaxis = min(AS_region.bounding_box[0][1], 
                              DS_region.bounding_box[0][1])
            upper_yaxis = max(AS_region.bounding_box[1][1], 
                              DS_region.bounding_box[1][1])

            ax.set_xlim(lower_xaxis - 0.05*lower_xaxis,
                        upper_xaxis + 0.05*upper_xaxis)
            ax.set_ylim(lower_yaxis - 0.05*lower_yaxis,
                        upper_yaxis + 0.05*upper_yaxis)

            DS_patch = mpatches.Patch(color=DS_COLOR, label=DS_label)
            AS_patch = mpatches.Patch(color=AS_COLOR, label=AS_label)
            INTERSECT_patch = mpatches.Patch(color=INTERSECT_COLOR,
                                            label=int_label)


            OI_str = 'Operability Index = ' + str(round(OI, 2)) + str('%')

            extra = mpatches.Rectangle((0, 0), 1, 1, fc="w",
                                    fill=False,
                                    edgecolor='none',
                                    linewidth=0, label=OI_str)

            if perspective == 'outputs':
                str_title = string.capwords(
                    "Operability Index Evaluation - Outputs' perspective")
                ax.set_title(str_title)
            else:
                str_title = string.capwords(
                    "Operability Index Evaluation - Inputs' perspective")
                ax.set_title(str_title)

            ax.legend(handles=[DS_patch, AS_patch, INTERSECT_patch, extra])

            
            if labels is not None:
                if len(labels) != 2:
                    raise ValueError('You need two entries for your custom '+
                                  'labels for your 2D system, but entered ' +
                                  'an incorrect number of labels.')
                else:   
                    ax.set_xlabel(labels[0])
                    ax.set_ylabel(labels[1])
            else:
                ax.set_xlabel('$y_{1}$')
                ax.set_ylabel('$y_{2}$')


            plt.show()
        
        elif DS_region.dim == 3:
            
            AS_coords = AS[1]
            DS_coords = get_extreme_vertices(DS)
            polyplot = []
            fig = plt.figure()
            ax = fig.add_subplot(111, projection="3d")
            intersect_coords = np.concatenate(v_intersect_list,  axis=0)
           
            
            for cube, color in zip([AS_coords, DS_coords, intersect_coords], 
                                   [AS_COLOR, DS_COLOR, INTERSECT_COLOR]):
                hull = sp.spatial.ConvexHull(cube)
                # Draw the polygons of the convex hull
                for s in hull.simplices:
                    tri = Poly3DCollection([cube[s]])
                    tri.set_color(color)
                    tri.set_edgecolor(EDGES_COLORS)
                    tri.set_alpha(0.5)
                    ax.add_collection3d(tri)
                # Draw the vertices
                ax.scatter(cube[:, 0], cube[:, 1], cube[:, 2], 
                           marker='o', color='None')
            plt.show()

            
            AS_patch = mpatches.Patch(color=AS_COLOR, label=AS_label)

            extra = mpatches.Rectangle((0, 0), 1, 1, fc="w",
                                    fill=False,
                                    edgecolor='none',
                                    linewidth=0)

            if perspective == 'outputs':
                str_title = 'Achievable Output Set (AOS)'
                ax.set_title(str_title)
            else:
                str_title = 'Available Input set (AIS)'
                ax.set_title(str_title)

            ax.legend(handles=[AS_patch, extra])
            


            OI_str = 'Operability Index = ' + str(round(OI, 2)) + str('%')

            extra = mpatches.Rectangle((0, 0), 1, 1, fc="w",
                                    fill=False,
                                    edgecolor='none',
                                    linewidth=0, label=OI_str)

            if perspective == 'outputs':
                str_title = string.capwords(
                    "Operability Index Evaluation - Outputs' perspective")
                ax.set_title(str_title)
            else:
                str_title = string.capwords(
                    "Operability Index Evaluation - Inputs' perspective")
                ax.set_title(str_title)
            
            DS_patch = mpatches.Patch(color=DS_COLOR, label=DS_label)
            AS_patch = mpatches.Patch(color=AS_COLOR, label=AS_label)
            INTERSECT_patch = mpatches.Patch(color=INTERSECT_COLOR,
                                            label=int_label)

            ax.legend(handles=[DS_patch, AS_patch, INTERSECT_patch, extra])

            if labels is not None:
                    if len(labels) != 3:
                        raise ValueError('You need three entries for your custom '+
                                      'labels for your 3D system, but entered ' +
                                      'an incorrect number of labels.')
                        
                    else:
                        ax.set_xlabel(labels[0])
                        ax.set_ylabel(labels[1])
                        ax.set_zlabel(labels[2])
            else:
                ax.set_xlabel('$y_{1}$')
                ax.set_ylabel('$y_{2}$')
                ax.set_zlabel('$y_{3}$')
                
            plt.show()

        elif DS_region.dim > 3:
            print('plot not supported. Dimension higher than 3d.',
                  'Nevertheless, the OI value is still available ', 
                  'for interpretation.')
    if plot is False:
        print('You have',
              'chosen plot=False.', 'Nevertheless, the OI value', 
              'is still available for interpretation.')
        

        
    return OI


def nlp_based_approach(model: Callable[..., Union[float, np.ndarray]],
                       DOS_bounds: np.ndarray,
                       DOS_resolution: np.ndarray,
                       u0: np.ndarray,
                       lb: np.ndarray,
                       ub: np.ndarray,
                       constr          = None,
                       method: str     = 'ipopt', 
                       plot: bool      = True, 
                       ad: bool        = False,
                       warmstart: bool = True,
                       labels: str = None) -> Union[np.ndarray, np.ndarray, list]:
    '''
    Inverse mapping for Process Operability calculations. From a Desired Output
    Set (DOS) defined by the user, this function calculates the closest
    Feasible Desired Ouput set (DOS*) from the AOS and its respective Feasible
    Desired Input Set (DIS*), which gives insight about potential changes in
    design and/or operations of a given process model.
    
    This function is part of Python-based Process Operability package.
    
    Control, Optimization and Design for Energy and Sustainability (CODES) 
    Group - West Virginia University - 2023
    
    Author: Victor Alves

    Parameters
    ----------
    model : Callable[...,Union[float,np.ndarray]]
        Process model that calculates the relationship from inputs (AIS-DIS) 
        to outputs (AOS-DOS).
    DOS_bounds : np.ndarray
        Array containing the bounds of the Desired Output set (DOS). Each row 
        corresponds to the lower and upper bound of each variable.
    DOS_resolution: np.ndarray
        Array containing the resolution of the discretization grid for the DOS.
        Each element corresponds to the resolution of each variable. For a 
        resolution defined as k, it will generate d^k points (in which d is the
        dimensionality of the problem).
    u0 : np.ndarray
        Initial estimate for the inverse mapping at each point. Should have
        same dimension as model inputs.
    lb : np.ndarray
        Lower bound on inputs.
    ub : np.ndarray
        Upper bound on inputs.
    constr : list, optional
        List of functions containing constraints to the inverse mapping.
        The default is None. follows scipy.optimize synthax.
    method: str
        Optimization method used. The default is DE 
        (Differential evolution from scipy). Set 'ipopt' if CyIpopt is 
        installed and want to use gradient-based solver. Options are:
            For unconstrained problems:
                
                -'trust-constr'
                
                -'Nelder-Mead'
                
                -'ipopt'
                
                -'DE'
                
            For constrained problems:
                
                -'ipopt'
                
                -'DE'
                
                -'SLSQP'
    plot: bool
        Turn on/off plot. If dimension is d<=3, plot is available and
        both the Feasible Desired Output Set (DOS*) and Feasible Desired Input
        Set (DIS*) are plotted. Default is True.
    ad: bool
       Turn on/off use of Automatic Differentiation using JAX. If Jax is 
       installed, high-order data (jacobians, hessians) are obtained using AD.
       Default is False.
    warmstart: bool
        Turn on/off warm-start of NLP. If 'on', the sucessful solution of the
        current iteration is used as an estimate to the next one. Default is
        True.
    labels: str, Optional.
        labels for axes. Accepts TeX math input as it uses matplotlib math
        rendering. Should be in order u1,u2,u3, y1, y2, y3, and so on: 
        labels= ['first u label','second u label', 'first y label', 'second y label']. 
        Default is False.

    Returns
    -------
    fDIS: np.ndarray
        Feasible Desired Input Set (DIS*). Array containing the solution for
        each point of the inverse-mapping.
    fDOS: np.ndarray
        Feasible Desired Output Set (DOS*). Array containing the feasible
        output for each feasible input calculated via inverse-mapping.
    message_list: list
        List containing the termination criteria for each optimization run
        performed for each DOS grid point.
        
    References
    ----------
    [1] J. C. Carrasco and F. V. Lima, “An optimization-based operability 
    framework for process design and intensification of modular natural 
    gas utilization systems,” Comput. & Chem. Eng, 2017. 
    https://doi.org/10.1016/j.compchemeng.2016.12.010

    '''
    
    
    from scipy.optimize import NonlinearConstraint
    # Use JAX.numpy if differentiable programming is available.
    if ad is False:
        import numpy as np
        
        def p1(u: np.ndarray,
               model: Callable[..., Union[float, np.ndarray]],
               DOSpt: np.ndarray):

            y_found = model(u)

            vector_of_f = np.array([y_found.T, DOSpt.T])
            f = np.sum(error(*vector_of_f))

            return f

        # Error minimization function
        def error(y_achieved, y_desired):
            return ((y_achieved-y_desired)/y_desired)**2
        
    else:
        print(" You have selected automatic differentiation as a method for"
       " obtaining higher-order data (Jacobians/Hessian),")
        print(" Make sure your process model is JAX-compatible implementation-wise.")
        from jax import config
        config.update("jax_enable_x64", True)
        config.update('jax_platform_name', 'cpu')
        warnings.filterwarnings('ignore', module='jax._src.lib.xla_bridge')
        import jax.numpy as np
        from jax import jacrev, grad
        
        # Make sure that the arrays contain floats (Reviewer #2 bug @ JOSS)
        u0 = u0.astype(np.float64)
        lb = lb.astype(np.float64)
        ub = ub.astype(np.float64)
        DOS_bounds = DOS_bounds.astype(np.float64)
        
        def p1(u: np.ndarray,
               model: Callable[..., Union[float, np.ndarray]],
               DOSpt: np.ndarray):

            y_found = model(u)

            vector_of_f = np.array([y_found.T, DOSpt.T])
            f = np.sum(error(*vector_of_f))

            return f

        # Error minimization function
        
        def error(y_achieved, y_desired):
            return ((y_achieved-y_desired)/y_desired)**2
        
        # Take gradient and hessian of Objective function
        grad_ad = grad(p1)
        # hess_ad = jacrev(grad_ad)
        # BUG: AD-based hessians are deactivated in ipopt for now due to 
        # Cyipopt`s bug.
        # https://github.com/mechmotum/cyipopt/issues/175
        # https://github.com/mechmotum/cyipopt/pull/176
        
        if constr is not None:
            constr['jac']  = (jacrev(constr['fun']))
            # constr['fun'] = jit(constr['fun'])
            # BUG: AD-based hessians are deactivated for in ipopt now 
            # due to Cyipopt`s bug.
            # https://github.com/mechmotum/cyipopt/issues/175
            # https://github.com/mechmotum/cyipopt/pull/176
            
            # constr['hess'] = jit(jacrev(jacrev(constr['fun'])))
        else:
            pass

            
    if not isinstance(DOS_bounds, np.ndarray):
        DOS_bounds = np.array(DOS_bounds)
    else:
        pass
    
    dimDOS = DOS_bounds.shape[0]
    DOSPts = create_grid(DOS_bounds, DOS_resolution)
    DOSPts = DOSPts.reshape(-1, dimDOS)
    u00    = u0
    # Initialization of variables
    m = len(u0)
    r, c = np.shape(DOSPts)
    fDOS = np.zeros((r, c))
    fDIS = np.zeros((r, m))
    message_list = []
    bounds = np.column_stack((lb, ub))

    # Input sanitation
    if u0.size < c:
        warnings.warn("Your problem is non-square and you have "
                      "less degrees of freedom in the AIS/DIS "
                      "Than variables in the AIS.")
    if bounds.shape[0] != u0.size:
        raise ValueError("Initial estimate and given bounds have"
                         " inconsistent sizes."
                         " Check the dimensions"
                         " of your problem.")


    # If unbounded, set as +-inf.
    if lb.size == 0:
        lb = -np.inf
    if ub.size == 0:
        ub = np.inf

    # Inverse-mapping: Run for each DOS grid point
    for i in tqdm(range(r)):
        
        if constr is None:
            
            if ad is True:
                if method == 'trust-constr':
                    sol = sp.optimize.minimize(p1, x0=u0, bounds=bounds,
                                               args=(model, DOSPts[i, :]),
                                               method=method,
                                               options={'xtol': 1e-10},
                                               jac=grad_ad)
                                                # , hess = hess_ad)

                elif method == 'Nelder-Mead':
                    sol = sp.optimize.minimize(p1, x0=u0, bounds=bounds,
                                               args=(model, DOSPts[i, :]),
                                               method=method,
                                               options={'fatol': 1e-10,
                                                        'xatol': 1e-10},
                                               jac=grad_ad)
                                                # , hess = hess_ad)

                elif method == 'ipopt':
                    sol = minimize_ipopt(p1, x0=u0, bounds=bounds,
                                         args=(model, DOSPts[i, :]),
                                         jac=grad_ad)
                                         #, hess = hess_ad)

                elif method == 'DE':
                    sol = DE(p1, bounds=bounds, x0=u0, strategy='best1bin',
                             maxiter=2000, workers=-1, updating='deferred',
                             init='sobol', args=(model, DOSPts[i, :]))
            else:
                if method == 'trust-constr':
                    sol = sp.optimize.minimize(p1, x0=u0, bounds=bounds,
                                               args=(model, DOSPts[i, :]),
                                               method=method,
                                               options={'xtol': 1e-10})

                elif method == 'Nelder-Mead':
                    sol = sp.optimize.minimize(p1, x0=u0, bounds=bounds,
                                               args=(model, DOSPts[i, :]),
                                               method=method,
                                               options={'fatol': 1e-10,
                                                        'xatol': 1e-10})

                elif method == 'ipopt':
                    sol = minimize_ipopt(p1, x0=u0, bounds=bounds,
                                         args=(model, DOSPts[i, :]))

                elif method == 'DE':
                    sol = DE(p1, bounds=bounds, x0=u0, strategy='best1bin',
                             maxiter=2000, workers=-1, updating='deferred',
                             init='sobol', args=(model, DOSPts[i, :]))
                

            

        else:
            if method == 'ipopt':
                if ad==True:
                    sol = minimize_ipopt(p1, x0=u0, bounds=bounds,
                                         constraints=(constr),
                                         jac=grad_ad,
                                         args=(model, DOSPts[i, :]))

                else:
                    sol = minimize_ipopt(p1, x0=u0, bounds=bounds,
                                         constraints=(constr),
                                         args=(model, DOSPts[i, :]))

            elif method == 'DE':
                sol = DE(p1, bounds=bounds, x0=u0, strategy='best1bin',
                         maxiter=2000, workers=-1, updating='deferred',
                         init='sobol', constraints=(constr),
                         args=(model, DOSPts[i, :]))

            elif method == 'trust-constr':
                if ad is True:
                    con_fun =  constr['fun']
                    nlc = NonlinearConstraint((con_fun), -np.inf, 0,
                                              jac= (jacrev(con_fun)),
                                              hess=(jacrev(jacrev(con_fun))))
                    sol = sp.optimize.minimize(p1, x0=u0, bounds=bounds,
                                               args=(model, DOSPts[i, :]),
                                               method=method, 
                                               constraints=(nlc),
                                               jac=grad_ad)
                                               # , hess=hess_ad)
                else:
                    sol = sp.optimize.minimize(p1, x0=u0, bounds=bounds,
                                               args=(model, DOSPts[i, :]),
                                               method=method, 
                                               constraints=(nlc))

        
        
        # Append results into fDOS, fDIS and message list for each iteration
        
        if warmstart is True:
            if sol.success is True:
                u0 = sol.x
            else:
                u0 = u00 # Reboot to first initial estimate
        else:
            u0 = u00 # Reboot to first initial estimate
            
        
        if ad is True:
            fDOS = fDOS.at[i, :].set(model(sol.x))
            fDIS = fDIS.at[i, :].set(sol.x)

        elif ad is False:
            fDOS[i, :] = model(sol.x)
            fDIS[i, :] = sol.x

        message_list.append(sol.message)
    
    
    if fDIS.shape[1] > 3 and fDOS.shape[1] > 3:
        plot is False
        print('plot not supported. Dimension higher than 3.')
        pass
    else:
        if plot is False:
            pass
        elif plot is True:
            
            if fDIS.shape[1] == 2 and fDOS.shape[1] == 2:
                _, (ax1, ax2) = plt.subplots(nrows=1,ncols=2, 
                                              constrained_layout=True)
                ax1.scatter(fDIS[:, 0], fDIS[:, 1], s=16,
                            c=np.sqrt(fDOS[:, 0]**1 + fDOS[:, 1]**1),
                            cmap=cmap, antialiased=True,
                            lw=lineweight, marker='s',
                            edgecolors=edgecolors, label='DIS*')
                
                
                ax1.set_title('Feasible Desired Input Set (DIS*)', fontsize=10)
                
                vertices_DOS =  [(DOS_bounds[0, 0], DOS_bounds[1, 0]),
                                 (DOS_bounds[0, 0], DOS_bounds[1, 1]),
                                 (DOS_bounds[0, 1], DOS_bounds[1, 1]),
                                 (DOS_bounds[0, 1], DOS_bounds[1, 0])]
                
                
                vertices_DOS = np.array(vertices_DOS)
                
                ax2.fill(vertices_DOS[:, 0], vertices_DOS[:, 1],
                          facecolor='gray', edgecolor='gray',
                          alpha=0.5, label= 'DOS')
                
                
                ax2.scatter(fDOS[:, 0], fDOS[:, 1], s=16,
                            c=np.sqrt(fDOS[:, 0]**1 + fDOS[:, 1]**1),
                            cmap=cmap, antialiased=True,
                            lw=lineweight, marker='o',
                            edgecolors=edgecolors, label='DOS*')
                
                
                if labels is not None:
                    if len(labels) != 4:
                        raise ValueError('You need four entries for your custom '+
                                  'labels for your 2x2 system, but entered ' +
                                  'an incorrect number of labels.')
                        
                    else:
                        ax1.set_xlabel(labels[0])
                        ax1.set_ylabel(labels[1])
                        ax2.set_xlabel(labels[2])
                        ax2.set_ylabel(labels[3])
                else:
                    ax1.set_ylabel('$u_{2}$')
                    ax1.set_xlabel('$u_{1}$')
                    ax2.set_ylabel('$y_{2}$')
                    ax2.set_xlabel('$y_{1}$')
                
                ax2.set_title('Feasible Desired Output Set (DOS*)', fontsize=10)
                plt.legend()
                
                
            elif fDIS.shape[1] == 3 and fDOS.shape[1] == 3:
                
                fig = plt.figure(figsize=plt.figaspect(0.5))
                ax = fig.add_subplot(1,2,1, projection='3d')
                
                plt.rcParams['figure.facecolor'] = 'white'
                ax.scatter(fDIS[:, 0], fDIS[:, 1], fDIS[:,2], 
                           s=16, c=np.sqrt(fDOS[:, 0]**2 + 
                                           fDOS[:, 1]**2 +
                                           fDOS[:, 2]**2),
                        cmap=cmap, antialiased=True,
                        lw=lineweight, marker='s',
                        edgecolors=edgecolors)
                
                
                
                if labels is not None:
                    if len(labels) != 6:
                        raise ValueError('You need six entries for your custom '+
                                  'labels for your 3x3 system, but entered ' +
                                  'an incorrect number of labels.')
                    else:     
                        ax.set_xlabel(labels[0])
                        ax.set_ylabel(labels[1])
                        ax.set_zlabel(labels[2])

                else:
                    ax.set_xlabel('$u_{1}$')
                    ax.set_ylabel('$u_{2}$')
                    ax.set_zlabel('$u_{3}$')
                   
                    
                ax.set_title('DIS*')
                
                ax = fig.add_subplot(1,2,2, projection='3d')
                
                ax.scatter(fDOS[:, 0], 
                           fDOS[:, 1], 
                           fDOS[:, 2], 
                           s=16,
                           c=np.sqrt(fDOS[:, 0]**2 + 
                                     fDOS[:, 1]**2 + 
                                     fDOS[:, 2]**2),
                           cmap=cmap, 
                           antialiased=True,
                           lw=lineweight, 
                           marker='o',
                           edgecolors=edgecolors)
                
                
                if labels is not None:
                    ax.set_xlabel(labels[3])
                    ax.set_ylabel(labels[4])
                    ax.set_zlabel(labels[5])

                else:
                    ax.set_xlabel('$y_{1}$')
                    ax.set_ylabel('$y_{2}$')
                    ax.set_zlabel('$y_{3}$')
                
                
                
                ax.set_title('$DOS*$')
                
                
            elif fDIS.shape[1] == 2 and fDOS.shape[1] == 3:
                
                fig = plt.figure(figsize=plt.figaspect(0.5))
                ax = fig.add_subplot(1,2,1)
                
                plt.rcParams['figure.facecolor'] = 'white'
                ax.scatter(fDIS[:, 0], fDIS[:, 1], 
                           s=16, c=np.sqrt(fDOS[:, 0]**2 + 
                                           fDOS[:, 1]**2),
                        cmap=cmap, antialiased=True,
                        lw=lineweight, marker='s',
                        edgecolors=edgecolors)
                
                
                
                if labels is not None:
                    if len(labels) != 5:
                        raise ValueError('You need five entries for your custom '+
                                  'labels for your 2x3 system, but entered ' +
                                  'an incorrect number of labels.')
                    else:
                        ax.set_xlabel(labels[0])
                        ax.set_ylabel(labels[1])
                        
                else:
                    ax.set_xlabel('$u_{1}$')
                    ax.set_ylabel('$u_{2}$')
                
                
                ax.set_title('DIS*')
                
                ax = fig.add_subplot(1,2,2, projection='3d')
                
                ax.scatter(fDOS[:, 0], 
                           fDOS[:, 1], 
                           fDOS[:, 2], 
                           s=16,
                           c=np.sqrt(fDOS[:, 0]**2 + 
                                     fDOS[:, 1]**2 + 
                                     fDOS[:, 2]**2),
                           cmap=cmap, 
                           antialiased=True,
                           lw=lineweight, 
                           marker='o',
                           edgecolors=edgecolors)
                
                
                if labels is not None:
                    ax.set_xlabel(labels[2])
                    ax.set_ylabel(labels[3])
                    ax.set_zlabel(labels[4])

                else:
                    ax.set_xlabel('$y_{1}$')
                    ax.set_ylabel('$y_{2}$')
                    ax.set_zlabel('$y_{3}$')
                    
                ax.set_title('$DOS*$')
                
            elif fDIS.shape[1] == 3 and fDOS.shape[1] == 2:
                
                fig = plt.figure(figsize=plt.figaspect(0.5))
                ax = fig.add_subplot(1,2,1, projection='3d')
                
                plt.rcParams['figure.facecolor'] = 'white'
                ax.scatter(fDIS[:, 0], fDIS[:, 1], fDIS[:, 2],
                           s=16, c=np.sqrt(fDOS[:, 0]**2 + 
                                           fDOS[:, 1]**2 +
                                           fDOS[:, 2]**2),
                        cmap=cmap, antialiased=True,
                        lw=lineweight, marker='s',
                        edgecolors=edgecolors)
                
                
                if labels is not None:
                    if len(labels) != 5:
                        raise ValueError('You need five entries for your custom '+
                                  'labels for your 3x2 system, but entered ' +
                                  'an incorrect number of labels.')
                    else:   
                        ax.set_xlabel(labels[0])
                        ax.set_ylabel(labels[1])
                        ax.set_zlabel(labels[2])
                        
                else:
                    ax.set_xlabel('$u_{1}$')
                    ax.set_ylabel('$u_{2}$')
                    ax.set_zlabel('$u_{3}$')
                
                
                ax.set_title('DIS*')
                
                ax = fig.add_subplot(1,2,2)
                
                ax.scatter(fDOS[:, 0], 
                           fDOS[:, 1],
                           s=16,
                           c=np.sqrt(fDOS[:, 0]**2 + 
                                     fDOS[:, 1]**2),
                           cmap=cmap, 
                           antialiased=True,
                           lw=lineweight, 
                           marker='o',
                           edgecolors=edgecolors)
                
                
                if labels is not None:
                    ax.set_xlabel(labels[3])
                    ax.set_ylabel(labels[4])

                else:
                    ax.set_xlabel('$y_{1}$')
                    ax.set_ylabel('$y_{2}$')
                
                ax.set_title('$DOS*$')   
            else:
                print('plot not supported. Dimension higher than 3.')
                plot is False
                pass
        
    return fDIS, fDOS, message_list



def create_grid(region_bounds: np.ndarray, region_resolution: np.ndarray):
    
    '''
    Create a multidimensional, discretized grid, given the bounds and the
    resolution.
    
    This function is part of Python-based Process Operability package.
    
    Control, Optimization and Design for Energy and Sustainability (CODES) 
    Group - West Virginia University - 2023
    
    Author: San Dinh

    Parameters
    ----------
    region_bounds : np.ndarray
        Numpy array that contains the bounds of a (possibily) multidimensional
        region. Each row corresponds to the lower and upper bound of each 
        variable that constitutes the hypercube.
    region_resolution: np.ndarray
        Array containing the resolution of the discretization grid for the 
        region. Each element corresponds to the resolution of each variable. 
        For a resolution defined as k, it will generate d^k points 
        (in which d is the dimensionality of the problem).

    Returns
    -------
    region_grid: np.ndarray
        Multidimensional array that represents the grid descritization of the
        region in Euclidean coordinates.
    
    
    '''
    # Indexing
    numInput = np.prod(region_resolution)
    nInput = region_bounds.shape[0]
    Input_u = []
    
    # Create discretized region based on bounds and resolution information.
    for i in range(nInput):
        Input_u.append(list(np.linspace(region_bounds[i, 0],
                                        region_bounds[i, 1],
                                        region_resolution[i])))

    # Create slack variables for preallocation purposes.
    region_grid = np.zeros(region_resolution + [nInput])

    for i in range(numInput):
        inputID = [0]*nInput
        inputID[0] = int(np.mod(i, region_resolution[0]))
        region_val = [Input_u[0][inputID[0]]]

        for j in range(1, nInput):
            inputID[j] = int(np.mod(np.floor(i/np.prod(region_resolution[0:j])),
                                    region_resolution[j]))
            region_val.append(Input_u[j][inputID[j]])

        region_grid[tuple(inputID)] = region_val

    return region_grid


def AIS2AOS_map(model: Callable[...,Union[float,np.ndarray]],
                AIS_bound: np.ndarray,
                AIS_resolution: np.ndarray, 
                EDS_bound: np.ndarray = None,
                EDS_resolution: np.ndarray = None, 
                plot: bool = True)-> Union[np.ndarray,np.ndarray]:
    '''
    Forward mapping for Process Operability calculations (From AIS to AOS). 
    From an Available Input Set (AIS) bounds and discretization resolution both
    defined by the user, 
    this function calculates the corresponding discretized 
    Available Output Set (AOS).
    
    This function is part of Python-based Process Operability package.

    Control, Optimization and Design for Energy and Sustainability 
    (CODES) Group - West Virginia University - 2023

    Authors: San Dinh & Victor Alves

    Parameters
    ----------
    model : Callable[...,Union[float,np.ndarray]]
        Process model that calculates the relationship between inputs (AIS)
        and Outputs (AOS).
    AIS_bound : np.ndarray
        Lower and upper bounds for the Available Input Set (AIS).
    AIS_resolution : np.ndarray
        Resolution for the Available Input Set (AIS). This will be used to
        discretize the AIS.
    EDS_bound : np.ndarray
        Lower and upper bounds for the Expected Disturbance Set (EDS). Default
        is 'None'.
    EDS_resolution : np.ndarray
        Resolution for the Expected Disturbance Set (EDS). This will be used to
        discretize the EDS.   
    plot: bool
        Turn on/off plot. If dimension is d<=3, plot is available and
        both the Achievable Output Set (AOS) and Available Input
        Set (AIS) are plotted. Default is True.

    Returns
    -------
    AIS : np.ndarray
        Discretized Available Input Set (AIS).
    AOS : np.ndarray
        Discretized Available Output Set (AOS).

    '''
    
    # Indexing
    if type(EDS_bound) and type(EDS_resolution) is type(None):
        numInput_map = np.prod(AIS_resolution)
        nInput_map = AIS_bound.shape[0]
        map_bounds = AIS_bound
        map_resolution = AIS_resolution
    else:
        numInput_map = np.prod(AIS_resolution + EDS_resolution)
        numInput_d = np.prod(EDS_resolution)
        nInput_map = AIS_bound.shape[0] + EDS_bound.shape[0]
        nInput_d = EDS_bound.shape[0]
        map_bounds = np.concatenate([AIS_bound, EDS_bound])
        map_resolution =  AIS_resolution + EDS_resolution
        EDS = np.zeros(EDS_resolution + [nInput_d])
        
        
    
    Input_map = []
    Input_d = []
    
    # Create discretized AIS based on bounds and resolution information.
    for i in range(nInput_map):
        Input_map.append(list(np.linspace(map_bounds[i, 0],
                                        map_bounds[i, 1],
                                        map_resolution[i])))
        
        
    if (type(EDS_bound) and type(EDS_resolution)) is not type(None):
        for i in range(nInput_d):
            Input_d.append(list(np.linspace(EDS_bound[i, 0],
                                            EDS_bound[i, 1],
                                            EDS_resolution[i])))
    else:
        pass
    
    
    # Create slack variables for preallocation purposes.
    u_d_slack = map_bounds[:, 0]
    y_slack = model(u_d_slack)
    nOutput = y_slack.shape[0]
    input_map = np.zeros(map_resolution + [nInput_map])
    AOS = np.zeros(map_resolution + [nOutput])
    

    # General map (AIS+EDS) multidimensional array
    for i in range(numInput_map):
        inputID = [0]*nInput_map
        inputID[0] = int(np.mod(i, map_resolution[0]))
        map_val = [Input_map[0][inputID[0]]]

        for j in range(1, nInput_map):
            inputID[j] = int(np.mod(np.floor(i/np.prod(map_resolution[0:j])),
                                    map_resolution[j]))
            map_val.append(Input_map[j][inputID[j]])

        input_map[tuple(inputID)] = map_val
        AOS[tuple(inputID)] = model(map_val)
        
    # EDS multidimensional array.
    if (type(EDS_bound) and type(EDS_resolution)) is not type(None):
        for i in range(numInput_d):
            inputID = [0]*nInput_d
            inputID[0] = int(np.mod(i, EDS_resolution[0]))
            map_val = [Input_d[0][inputID[0]]]

            for j in range(1, nInput_d):
                inputID[j] = int(np.mod(np.floor(i/np.prod(EDS_resolution[0:j])),
                                        map_resolution[j]))
                map_val.append(Input_d[j][inputID[j]])

            EDS[tuple(inputID)] = map_val
        
    else:
        pass
        
    
    # 2D / 3D Plots
    if plot is False:
        pass
    elif plot is True:
        if input_map.shape[-1]  == 2 and AOS.shape[-1] == 2:
            
            input_plot = input_map.reshape(np.prod(input_map.shape[0:-1]),
                                         input_map.shape[-1])
            
            AOS_plot = AOS.reshape(np.prod(AOS.shape[0:-1]), AOS.shape[-1])
            
            _, (ax1, ax2) = plt.subplots(nrows=1,ncols=2, 
                                          constrained_layout=True)

            plt.rcParams['figure.facecolor'] = 'white'
            ax1.scatter(input_plot[:, 0], input_plot[:, 1], s=16,
                        c=np.sqrt(AOS_plot[:, 0]**2 + AOS_plot[:, 1]**2),
                        cmap=cmap, antialiased=True,
                        lw=lineweight, marker='s',
                        edgecolors=edgecolors)
            
            ax1.set_xlabel('$u_{1}$')
            if (EDS_bound and EDS_resolution) is None:
                ax1.set_title('$AIS_{u}$')
                ax1.set_ylabel('$u_{2}$')
            else:
                ax1.set_title('$AIS_{u} \, and \, EDS_{d}$')
                ax1.set_ylabel('$d_{1}$')
           
            
            ax2.scatter(AOS_plot[:, 0], AOS_plot[:, 1], s=16,
                        c=np.sqrt(AOS_plot[:, 0]**2 + AOS_plot[:, 1]**2),
                        cmap=cmap, antialiased=True,
                        lw=lineweight, marker='o',
                        edgecolors=edgecolors)
            ax2.set_ylabel('$y_{2}$')
            plt.xlabel('$y_{1}$')
            
            ax2.set_title('$AOS$')

            
        elif input_map.shape[-1]== 3 and AOS.shape[-1] == 3:
            
            input_plot = input_map.reshape(np.prod(input_map.shape[0:-1]), 
                                           input_map.shape[-1])
            AOS_plot = AOS.reshape(np.prod(AOS.shape[0:-1]), AOS.shape[-1])
            fig = plt.figure(figsize=plt.figaspect(0.5))
            ax = fig.add_subplot(1,2,1, projection='3d')

            plt.rcParams['figure.facecolor'] = 'white'
            ax.scatter(input_plot[:, 0], input_plot[:, 1], input_plot[:,2], s=16,
                        c=np.sqrt(AOS_plot[:, 0]**2 + AOS_plot[:, 1]**2 +
                                  AOS_plot[:, 2]**2),
                        cmap=cmap, antialiased=True,
                        lw=lineweight, marker='s',
                        edgecolors=edgecolors)
            
            ax.set_xlabel('$u_{1}$')

            if (type(EDS_bound) and type(EDS_resolution)) is type(None):
                ax.set_title('$AIS_{u}$')
                ax.set_ylabel('$u_{2}$')
                ax.set_zlabel('$u_{3}$')
               
            elif EDS_bound.shape[0] == 2:
                ax.set_title('$AIS_{u} \, and  \, EDS_{d}$')
                
                ax.set_ylabel('$d_{1}$')
                ax.set_zlabel('$d_{2}$')
            elif EDS_bound.shape[0] == 1:
                ax.set_title('$AIS_{u} \, and \, EDS_{d}$')
                ax.set_ylabel('$u_{2}$')
                ax.set_zlabel('$d_{1}$')
                
            

            
            ax = fig.add_subplot(1,2,2, projection='3d')
            ax.scatter(AOS_plot[:, 0], AOS_plot[:, 1], AOS_plot[:, 2], s=16,
                        c=np.sqrt(AOS_plot[:, 0]**2 + AOS_plot[:, 1]**2 + 
                                  AOS_plot[:, 2]**2),
                        cmap=cmap, antialiased=True,
                        lw=lineweight, marker='o',
                        edgecolors=edgecolors)
            ax.set_ylabel('$y_{2}$')
            ax.set_xlabel('$y_{1}$')
            ax.set_zlabel('$y_{3}$')
            ax.set_title('$AOS$')
            
        elif input_map.shape[-1] == 2 and AOS.shape[-1] == 3:
            
            input_plot = input_map.reshape(np.prod(input_map.shape[0:-1]), 
                                     input_map.shape[-1])
            AOS_plot = AOS.reshape(np.prod(AOS.shape[0:-1]), AOS.shape[-1])
            fig = plt.figure(figsize=plt.figaspect(0.5))
            
            ax = fig.add_subplot(1,2,1)

            plt.rcParams['figure.facecolor'] = 'white'
            ax.scatter(input_plot[:, 0], input_plot[:, 1], s=16,
                        c=np.sqrt(AOS_plot[:, 0]**2 + AOS_plot[:, 1]**2),
                        cmap=cmap, antialiased=True,
                        lw=lineweight, marker='s',
                        edgecolors=edgecolors)

            ax.set_xlabel('$u_{1}$')

            

            if (type(EDS_bound) and type(EDS_resolution)) is type(None):
                plt.title('$AIS_{u}$')
                plt.ylabel('$u_{2}$')
            else:
                plt.title('$AIS_{u} \, and \, EDS_{d}$')
                plt.ylabel('$d_{1}$')
            
            
            ax = fig.add_subplot(1,2,2, projection='3d')
            ax.scatter(AOS_plot[:, 0], AOS_plot[:, 1], AOS_plot[:, 2], s=16,
                        c=np.sqrt(AOS_plot[:, 0]**2 + AOS_plot[:, 1]**2 + 
                                  AOS_plot[:, 2]**2),
                        cmap=cmap, antialiased=True,
                        lw=lineweight, marker='o',
                        edgecolors=edgecolors)
            ax.set_ylabel('$y_{2}$')
            ax.set_xlabel('$y_{1}$')
            ax.set_zlabel('$y_{3}$')
            ax.set_title('$AOS$')
            
            
        elif input_map.shape[-1] == 3 and AOS.shape[-1] == 2:
            
            input_plot = input_map.reshape(np.prod(input_map.shape[0:-1]), 
                                           input_map.shape[-1])
            AOS_plot = AOS.reshape(np.prod(AOS.shape[0:-1]), AOS.shape[-1])
            fig = plt.figure(figsize=plt.figaspect(0.5))
            ax = fig.add_subplot(1,2,1, projection='3d')

            plt.rcParams['figure.facecolor'] = 'white'
            ax.scatter(input_plot[:, 0], input_plot[:, 1], input_plot[:,2], s=16,
                        c=np.sqrt(AOS_plot[:, 0]**2 + AOS_plot[:, 1]**2),
                        cmap=cmap, antialiased=True,
                        lw=lineweight, marker='s',
                        edgecolors=edgecolors)

            ax.set_xlabel('$u_{1}$')

            if (type(EDS_bound) and type(EDS_resolution)) is type(None):
                ax.set_title('$AIS_{u}$')
                ax.set_ylabel('$u_{2}$')
                ax.set_zlabel('$u_{3}$')

            elif EDS_bound.shape[0] == 2:
                ax.set_title('$AIS_{u} \, and \, EDS_{d}')
                
                ax.set_ylabel('$d_{1}$')
                ax.set_zlabel('$d_{2}$')
            elif EDS_bound.shape[0] == 1:
                ax.set_title('$AIS_{u} \, and \, EDS_{d}$')
                ax.set_ylabel('$u_{2}$')
                ax.set_zlabel('$d_{1}$')
            
            
            ax = fig.add_subplot(1,2,2)

            ax.scatter(AOS_plot[:, 0], AOS_plot[:, 1], s=16,
                        c=np.sqrt(AOS_plot[:, 0]**2 + AOS_plot[:, 1]**2),
                        cmap=cmap, antialiased=True,
                        lw=lineweight, marker='o',
                        edgecolors=edgecolors)
            ax.set_ylabel('$y_{2}$')
            ax.set_xlabel('$y_{1}$')
            
            ax.set_title('$AOS$')
                
            
        else:
            print('dimension greater than 3, plot not supported.')
            
    else:
        pass
            
    
    return input_map, AOS


def points2simplices(AIS: np.ndarray, AOS: np.ndarray) -> Union[np.ndarray,
                                                                np.ndarray]:
    '''
    Generation of connected simplices (k+1 convex hull of k+1 vertices) 
    based on the AIS/AOS points.
    
    
    This function is part of Python-based Process Operability package.
    
    Control, Optimization and Design for Energy and Sustainability 
    (CODES) Group - West Virginia University - 2023
    
    Author: San Dinh

    Parameters
    ----------
    AIS : np.ndarray
        Array containing the points that constitutes the AIS.
    AOS : np.ndarray
        Array containing the points that constitutes the AOS.

    Returns
    -------
    AIS_simplices : np.ndarray
        List of input (AIS) vertices for each simplex generated, in the form of
        an array.
    AOS_simplices : np.ndarray
        List of output (AOS) vertices for each simplex generated, in the form 
        of an array.

    '''

    # Additional parameters: Resolution, no. of inputs/outputs.
    resolution = AIS.shape[0:-1]
    nInputVar = AIS.shape[-1]
    nOutputVar = AOS.shape[-1]
    numInput = np.prod(resolution)
    nInput = nInputVar

    inputID = [1]*nInput
    permutations = list(perms(range(nOutputVar)))
    n_simplex = len(permutations)
    simplex_vertices = list()
    for n in range(n_simplex):

        ineq_choice = permutations[n]
        A_full = np.zeros((nOutputVar+1, nOutputVar))
        A_full[0, ineq_choice[0]] = -1
        for i in range(0, nOutputVar-1):
            A_full[i+1, ineq_choice[i]] = 1
            A_full[i+1, ineq_choice[i+1]] = -1
        A_full[-1, ineq_choice[-1]] = 1
        b_full = np.zeros((nOutputVar+1, 1))
        b_full[-1] = 1

        V_simplex = np.zeros((nOutputVar, nOutputVar+1))

        for i in range(nOutputVar+1):
            A = np.delete(A_full, i, axis=0)
            b = np.delete(b_full, i, axis=0)
            V_sol = np.linalg.solve(A, b)
            V_simplex[:, [i]] = V_sol.astype(int)

        simplex_vertices.append(list(V_simplex.T))

    AOS_simplices = list()
    AIS_simplices = list()
    for i in range(numInput):
        inputID[0] = int(np.mod(i, resolution[0]))

        for j in range(1, nInput):
            inputID[j] = int(np.mod(np.floor(i/np.prod(resolution[0:j])),
                                    resolution[j]))

        if np.prod(inputID) != 0:
            inputID = [x-1 for x in inputID]

            for k in range(n_simplex):

                ID = [a + b for a, b in zip([inputID]*(nInput + 1),
                                            simplex_vertices[k])]
                
                

                V_AOS_id = np.zeros((nOutputVar, nInput + 1))
                V_AIS_id = np.zeros((nInputVar, nInput + 1))
                for m in range(nInput + 1):
                    ID_cell = tuple([int(x) for x in ID[m]])
                    V_AOS_id[:, m] = AOS[ID_cell]
                    V_AIS_id[:, m] = AIS[ID_cell]

                AOS_simplices.append(V_AOS_id)
                AIS_simplices.append(V_AIS_id)
                
                
                
                
    # Putting polytopes together.
    for i, simplex in enumerate(AOS_simplices):
        poly = pc.qhull(simplex.T)
        AOS_simplices[i] = pc.extreme(poly)

    for i, simplex in enumerate(AIS_simplices):
        poly = pc.qhull(simplex.T)
        AIS_simplices[i] = pc.extreme(poly)


    
    return AIS_simplices, AOS_simplices


def points2polyhedra(AIS: np.ndarray, AOS: np.ndarray) -> Union[np.ndarray,
                                                                np.ndarray]:
    '''
    Generation of connected polyhedra based on the AIS/AOS points.
    
    This function is part of Python-based Process Operability package.
    
    Control, Optimization and Design for Energy and Sustainability 
    (CODES) Group - West Virginia University - 2023
    
    Author: San Dinh

    Parameters
    ----------
    AIS : np.ndarray
        Array containing the points that constitutes the AIS.
    AOS : np.ndarray
        Array containing the points that constitutes the AOS.

    Returns
    -------
    AIS_polytope : np.ndarray
        List of input (AIS) vertices for each polytope generated, in the form 
        of an array.
    AOS_polytope : np.ndarray
        List of output (AOS) vertices for each polyhedra generated, in the form 
        of an array.

    '''

    # Additional parameters: Resolution, no. of inputs/outputs.
    resolution = AIS.shape[0:-1]
    nInputVar = AIS.shape[-1]
    nOutputVar = AOS.shape[-1]
    numInput = np.prod(resolution)
    nInput = nInputVar

    inputID = [1]*nInput
    cube_vertices = list()
    for n in range(2**(nInput)):

        cube_vertices.append([int(x) for x in
                              np.binary_repr(n, width=nInput)])
    # Preallocation
    AOS_polytope = list()
    AIS_polytope = list()
    
    for i in range(numInput):
        inputID[0] = int(np.mod(i, resolution[0]))

        for j in range(1, nInput):
            inputID[j] = int(np.mod(np.floor(i/np.prod(resolution[0:j])),
                                    resolution[j]))

        if np.prod(inputID) != 0:
            inputID = [x-1 for x in inputID]
            ID = np.array([inputID]*(2**(nInput))) + np.array(cube_vertices)

            V_AOS_id = np.zeros((nOutputVar, 2**(nInput)))
            V_AIS_id = np.zeros((nInputVar, 2**(nInput)))
            for k in range(2**(nInput)):
                ID_cell = tuple([int(x) for x in ID[k]])
                V_AOS_id[:, k] = AOS[ID_cell]
                V_AIS_id[:, k] = AIS[ID_cell]

            AOS_polytope.append(V_AOS_id)
            AIS_polytope.append(V_AIS_id)
            
            
    # Putting polytopes together.
    for i, simplex in enumerate(AOS_polytope):
        poly = pc.qhull(simplex.T)
        AOS_polytope[i] = pc.extreme(poly)

    for i, simplex in enumerate(AIS_polytope):
        poly = pc.qhull(simplex.T)
        AIS_polytope[i] = pc.extreme(poly)


    return AIS_polytope, AOS_polytope


def implicit_map(model:             Callable[...,Union[float,np.ndarray]], 
                 image_init:        np.ndarray, 
                 domain_bound:      np.ndarray = None, 
                 domain_resolution: np.ndarray = None, 
                 domain_points:     np.ndarray = None,
                 direction:         str = 'forward', 
                 validation:        str = 'predictor-corrector', 
                 tol_cor:           float = 1e-4, 
                 continuation:      str = 'Explicit RK4',
                 derivative:        str = 'jax',
                 jit:               bool = True,
                 step_cutting:      bool = False):
    '''
    Performs implicit mapping of an implicitly defined process F(u,y) = 0.
    F can be a vector-valued, multivariable function, which is typically the 
    case for chemical processes studied in Process Operability. 
    This method relies on the implicit function theorem and automatic
    differentiation in order to obtain the mapping of the required 
    input/output space. The
    mapping "direction" can be set by changing the 'direction' parameter.
    
    Authors: San Dinh & Victor Alves
    
    Control, Optimization and Design for Energy and Sustainability 
    (CODES) Group - West Virginia University - 2023
    

    Parameters
    ----------
    implicit_model : Callable[...,Union[float,np.ndarray]]
        Process model that describes the relationship between the input and 
        output spaces. Has to be written as a function in the following form:
            F(Input Vector, Output Vector) = 0
    domain_bound : np.ndarray
        Domains of the domain variables. Each row corresponds to the lower and
        upper bound of each variable. The domain terminology corresponds to the
        mathematical definition of the domain of a function: If the mapping is
        in the foward direction (direction = 'forward'), then the domain 
        corresponds to the process inputs. Otherwise, the mapping is in the 
        inverse direction and the domain corresponds to the process outputs.
    domain_resolution : np.ndarray
        Array containing the resolution of the discretization grid for the domain.
        Each element corresponds to the resolution of each variable. For a 
        resolution defined as k, it will generate d^k points (in which d is the
        dimensionality of the domain).
    direction : str, optional
        Mapping direction. this will define if a forward or inverse mapping is 
        performed. The default is 'forward'.
    validation : str, optional
        How the implicit mapping is obatined. The default is 'predictor-corrector'.
        The available options are:
            'predictor' => Numerical integration only.
            
            'corrector' => Solved using a nonlinear equation solver.
            
            'predictor-corrector' => Numerical integration + correction using 
            nonlinear equation solver if F(u, y) >= Tolerance.
        
    tol_cor : float, optional
        Tolerance for solution of the implicit function F(u,y) <= tol_cor. 
        The algorithm will keep solving the implicit mapping while
        F(u,y) >= tol_cor. The default is 1e-4.
    continuation : str, optional
        Numerical continuation method used in the implicit mapping.
        The default is 'Explicit RK4' .
        
        'Explicit Euler' - Euler's method. Good for simple (nonstiff) problems.
        
        'Explicit RK4'   - Fixed-step 4th order Runge-Kutta. Good for moderate,
        mildly stiff problems. Good balance between accuracy and complexity.
        
        'Odeint'         - Variable step Runge-Kutta. Suitable for challenging,
        high-dimensional and stiff problems. This is a fully-featured IVP solver.

    derivative: str, optional
        Derivative calculation method. If JAX is available, automatic
        differentiation can be performed. The default is 'jax'.
    jit:  bool True, optional
        JAX's Just-in-time compilation (JIT) of implicit function and its 
        respective multidimensional derivatives (Jacobians). JIT allows faster
        computation of the implicit map. The default is True.
    step_cutting:      bool, False, optional
        Cutting step strategy to subdivide the domain/image in case of stiffness.
        The default is 'False'.
    
    Returns
    -------
    domain_set: np.ndarray
        Set of values that corresponds to the domain of the implicit function.
    image_set: np.ndarray
        Set of values that corresponds to the calculated image of the implicit
        function., 
    domain_polyhedra:  list
        Set of coordinates for polytopic construction of the domain. Can be used
        to create polytopes for multimodel representation and/or OI evaluation
        (see multimodel_rep and oi_calc modules)
    image_polyhedra: list
        Set of coordinates for polytopic construction of the calculated image
        of the implicit function. Similarly to 'domain_polyhedra', this list can
        be used to construct polytopes for multimodel representation and OI
        evaluation.
        
    References
    ----------
    V. Alves, J. R. Kitchin, and F. V. Lima. "An inverse mapping approach for process
    systems engineering using automatic differentiation and the implicit 
    function theorem". AIChE Journal, 2023. 
    https://doi.org/10.1002/aic.18119

    '''
    
    # Implicit function theorem and pre-configuration steps.
    if direction == 'forward':
        print('Forward Mapping Selected.')
        print('The given domain is recognized as an Available Input Set (AIS).')
        print('The result of this mapping is an Achievable Output Set(AOS)')

        def F(i, o)   : return model(i, o)
        def F_io(o, i): return model(i, o)
        
    elif direction == 'inverse':
        print('Inverse Mapping Selected.')
        print('The given domain is recognized as Desired Output Set (DOS).')
        print('The result of this mapping is an Desired Input Set(DIS)')

        def F(i, o)   : return model(o, i)
        def F_io(o, i): return model(o, i)
    else:
        print('Invalid Mapping Selected. Please select the direction \
              to be either "forward" or "inverse"')


    # Use JAX.numpy if differentiable programming is available.
    if derivative == 'jax':
        from jax import config
        config.update("jax_enable_x64", True)
        config.update('jax_platform_name', 'cpu')
        warnings.filterwarnings('ignore', module='jax._src.lib.xla_bridge')
        import jax.numpy as jnp
        from jax import jit, jacrev
        from jax.experimental.ode import odeint as odeint
        dFdi = jacrev(F, 0)
        dFdo = jacrev(F, 1)
    else:
        print('Currently JAX is the only supported option for \
              calculating derivatives. Exiting code.')
        sys.exit()

                 

    if jit is True:
        @jit
        def dodi(ii,oo):
            return -jnp.linalg.pinv(dFdo(ii,oo)) @ dFdi(ii,oo)
        
        @jit
        def dods(oo, s, s_length, i0, iplus):
            return dodi(i0 + (s/s_length)*(iplus - i0), oo) \
                @((iplus - i0)/s_length)
    else:
        def dodi(ii, oo): return -jnp.linalg.pinv(dFdo(ii, oo)) @ dFdi(ii, oo)
        def dods(oo, s, s_length, i0, iplus): return dodi(
            i0 + (s/s_length)*(iplus - i0), oo)@((iplus - i0)/s_length)

        
    #  Initialization step: obtaining first solution
    # sol = root(F_io, image_init,args=domain_bound[:,0])
    
    #  Predictor scheme selection
    if continuation == 'Explicit RK4':
        print('Selected RK4')
        
        def predict_RK4(dodi, i0, iplus, o0):
            h = iplus -i0
            k1 = dodi( i0          ,  o0           )
            k2 = dodi( i0 + (1/2)*h,  o0 + (h/2) @ k1)
            k3 = dodi( i0 + (1/2)*h,  o0 + (h/2) @ k1)
            k4 = dodi(np.array(i0+h), o0 +      h@ k3)
            
            return o0 + (1/6)*(k1 + 2*k2 + 2*k3 + k4) @ h
        
        predict = predict_RK4
        do_predict = dodi
        
    elif continuation == 'Explicit Euler':
        
        print('Selected Euler')
        
        def predict_eEuler(dodi, i0, iplus, o0):
            return o0 + dodi(i0,o0)@(iplus -i0)
        
        predict = predict_eEuler
        do_predict = dodi
        
    elif continuation == 'odeint':
        
        print('Selected odeint')
        
        def predict_odeint(dods, i0, iplus, o0):
            s_length = norm(iplus - i0)
            s_span = np.linspace(0.0, s_length, 10)
            sol = odeint(dods, o0, s_span, s_length, i0, iplus)
            return sol[-1,:]
        
        predict = predict_odeint
        do_predict = dods
        
    else:
        print('Ivalid continuation method. Exiting algorithm.')
        sys.exit()
      
    def predict_eEuler(dodi, i0, iplus, o0):
        return o0 + dodi(i0,o0)@(iplus -i0)
    # This code below is a partial implementation of implicit mapping with a
    # closed path. It works for applications in which the meshgrid can be 
    # inferred from a discrete path.
    # TODO: Work in a definitive solution that can be generalized.
    solv_method =  'hybr'
    if domain_points is not None:
        # Determine dimension
        d = domain_points.shape[1]
        
        # Calculate side length of grid (assumes cubic/square grid)
        side_length = int(domain_points.shape[0] ** (1/d))
        
        # Reshape into the desired shape
        domain_set = domain_points.reshape(*([side_length]*d), d)
    
        # Update other dependent parameters
        nInput = domain_set.shape[-1]
        numInput = np.prod([side_length]*d)
        domain_resolution = [side_length]*d  # inferred resolution
        image_set = np.zeros(domain_resolution + [nInput])*np.nan
        #  Initialization step: obtaining first solution
        
        sol = root(F_io, image_init,args=domain_points[0,:], method=solv_method)
        image_set[0, 0] = sol.x
        nOutput = image_init.shape[0]
        
        for i in range(numInput):
            inputID = [0]*nInput
            inputID[0] = int(np.mod(i, domain_resolution[0]))
    
    else:
        # Pre-alocating the domain set
        numInput = np.prod(domain_resolution)
        nInput = domain_bound.shape[0]
        nOutput = image_init.shape[0]
        Input_u = []

        # Create discretized AIS based on bounds and resolution information.
        for i in range(nInput):
            Input_u.append(list(np.linspace(domain_bound[i, 0],
                                            domain_bound[i, 1],
                                            domain_resolution[i])))

        domain_set = np.zeros(domain_resolution + [nInput])
        image_set = np.zeros(domain_resolution + [nInput])*np.nan
        #  Initialization step: obtaining first solution
        sol = root(F_io, image_init,args=domain_bound[0,:], method=solv_method)
        image_set[0, 0] = sol.x

        for i in range(numInput):
            inputID = [0]*nInput
            inputID[0] = int(np.mod(i, domain_resolution[0]))
            domain_val = [Input_u[0][inputID[0]]]

            for j in range(1, nInput):
                inputID[j] = int(np.mod(np.floor(i/np.prod(domain_resolution[0:j])),
                                        domain_resolution[j]))
                domain_val.append(Input_u[j][inputID[j]])

            domain_set[tuple(inputID)] = domain_val
     
    # End of partial implementation. Below we have the OG code that I will leave
    # here for my own sake of sanity.
    
    # --------------------------- Previous strategy ------------------------- #
    # # Pre-allocating the domain set
    # numInput = np.prod(domain_resolution)
    # nInput = domain_bound.shape[0]
    # nOutput = image_init.shape[0]
    # Input_u = []

    # # Create discretized AIS based on bounds and resolution information.
    # for i in range(nInput):
    #     Input_u.append(list(np.linspace(domain_bound[i, 0],
    #                                     domain_bound[i, 1],
    #                                     domain_resolution[i])))

    # domain_set = np.zeros(domain_resolution + [nInput])
    # image_set = np.zeros(domain_resolution + [nInput])*np.nan
    # image_set[0, 0] = sol.x

    # for i in range(numInput):
    #     inputID = [0]*nInput
    #     inputID[0] = int(np.mod(i, domain_resolution[0]))
    #     domain_val = [Input_u[0][inputID[0]]]

    #     for j in range(1, nInput):
    #         inputID[j] = int(np.mod(np.floor(i/np.prod(domain_resolution[0:j])),
    #                                 domain_resolution[j]))
    #         domain_val.append(Input_u[j][inputID[j]])

    #     domain_set[tuple(inputID)] = domain_val

    # --------------------------- End of Previous strategy ------------------ #
    
    cube_vertices = list()
    for n in range(2**(nInput)):
        cube_vertices.append([int(x) for x in
                              np.binary_repr(n, width=nInput)])
    
    # Preallocate domain and image polyhedras
    domain_polyhedra = list()
    image_polyhedra = list()

    for i in tqdm(range(numInput)):
        inputID[0] = int(np.mod(i, domain_resolution[0]))

        for j in range(1, nInput):
            inputID[j] = int(np.mod(np.floor(i/np.prod(domain_resolution[0:j])),
                                    domain_resolution[j]))

        if np.prod(inputID) != 0:
            inputID = [x-1 for x in inputID]
            ID = np.array([inputID]*(2**(nInput))) + np.array(cube_vertices)

            V_domain_id = np.zeros((nInput, 2**(nInput)))
            V_image_id = np.zeros((nOutput, 2**(nInput)))
            for k in range(2**(nInput)):
                ID_cell = tuple([int(x) for x in ID[k]])

                if k == 0:
                    domain_0 = domain_set[ID_cell]
                    image_0 = image_set[ID_cell]
                    V_domain_id[:, k] = domain_0
                    V_image_id[:, k] = image_0

                else:
                    if validation == 'predictor-corrector':
                        if (np.isnan(np.prod(image_set[ID_cell])) 
                            and np.isnan(np.prod(image_0)) == False):
                            
                            domain_k = domain_set[ID_cell]
                            V_domain_id[:, k] = domain_k
                            if step_cutting == True:
                                test_img_k = predict_eEuler(do_predict, 
                                                            domain_0,
                                                            domain_k, 
                                                            image_0)
                                domain_k_test = domain_k
                                count = 1
                                condition = max(
                                    abs(F(domain_k_test, test_img_k)))
                                while ((condition > tol_cor or 
                                        np.isnan(condition)) 
                                       and count < 10):

                                    count = count + 1
                                    test_img_k = predict_eEuler(do_predict, 
                                                                domain_0,
                                                                domain_k_test, 
                                                                image_0)
                                    domain_k_test = (domain_k_test*(count-1) \
                                                     + domain_0) / count

                                    condition = max(
                                        abs(F(domain_k_test, test_img_k)))

                                
                                domain_k_step_size = domain_k_test
                                domain_kk_minus = domain_0
                                image_kk_minus = image_0
                                if count < 10:
                                    for kk in range(count):
                                        
                                        domain_kk = domain_0 + \
                                        domain_k_step_size*count
                                        
                                        image_kk = predict(do_predict, 
                                                           domain_kk_minus, 
                                                           domain_kk, 
                                                           image_kk_minus)
                                        image_kk_minus = image_kk

                                image_k = image_kk_minus
                            else:
                                image_k = predict(do_predict, 
                                                  domain_0, 
                                                  domain_k, 
                                                  image_0)

                            max_residual = max(abs(F(domain_k, image_k)))
                            if (max_residual**2 > tol_cor or 
                                np.isnan(max_residual)):
                                
                                # Call the corrector:
                                sol = root(F_io, image_0, args=domain_k, method=solv_method)
                                found_sol = sol.success
                                
                                # Treat case in which solution is not found:
                                if found_sol:
                                    image_k = sol.x
                                else:
                                    image_k = np.nan
                                    
                            
                            image_set[ID_cell] = image_k
                            V_image_id[:, k] = image_k
                        else:
                            domain_k = domain_set[ID_cell]
                            V_domain_id[:, k] = domain_k
                            image_k = image_set[ID_cell]
                            V_image_id[:, k] = image_k
                            

                    elif validation == 'predictor': 
                        if np.isnan(np.prod(image_set[ID_cell])):
                            domain_k = domain_set[ID_cell]
                            V_domain_id[:,k] = domain_k
                            
                            image_k = predict(do_predict,
                                              domain_0,
                                              domain_k,
                                              image_0)
                                                                                     
                            image_set[ID_cell] = image_k
                            V_image_id[:,k] = image_k
                            
                    elif validation == 'Corrector':     
                        domain_k = domain_set[ID_cell]
                        V_domain_id[:,k] = domain_k
                        
                        sol = root(F_io, image_0, args=domain_k, method=solv_method)
                        image_k = sol.x
                        
                        image_set[ID_cell] = image_k
                        V_image_id[:,k]    = image_k
                        
            domain_polyhedra.append(V_domain_id)
            image_polyhedra.append(V_image_id)
            
    return domain_set, image_set, domain_polyhedra, image_polyhedra

# The functions below are fundamental for operability calculations, though  
# typical users won't need to directly interact with them. They play a crucial 
# role within 'opyrability' without requiring user intervention, but are 
# documented here nevertheless.
def get_extreme_vertices(bounds: np.ndarray) -> np.ndarray:
    """
    Gets the extreme vertices of any D-dimensional hypercube. This is used to
    plot the DOS in 3D.
    
    Author: Victor Alves
    
    Control, Optimization and Design for Energy and Sustainability 
    (CODES) Group - West Virginia University - 2023

    Parameters
    ----------
    bounds : np.ndarray
        Lower and upper bounds for the Desired Output Set (DOS).

    Returns
    -------
    extreme_vertices : np.ndarray
        Extreme vertices for the DOS.

    """
    num_dimensions = bounds.shape[0]
    num_points = 2 ** num_dimensions

    extreme_vertices = np.zeros((num_points, num_dimensions))

    for i in range(num_dimensions):
        indices = np.arange(num_points) // (2 ** i) % 2
        extreme_vertices[:, i] = bounds[i, indices]

    return extreme_vertices


def process_overlapping_polytopes(bound_box: pc.Polytope, 
                                  overlapped_intersection: pc.Region) -> pc.Region:
    """
   Eliminate overlaps between polytopes given a bounding box and a region of 
   potentially overlapping polytopes.

   The function aims to process a set of polytopes such that the resultant 
   polytopes within the specified bounding
   box do not overlap with each other.
   
   This was initially suggested by David Vinson in his Ph.D. dissertation 
   "A new measure of process operability for the improved steady-state design 
   of chemical processes. Ph.D. Thesis, Lehigh University, USA, 2000."
   
   This has been refined by me to perform the subraction of polytopes if and only
   if the polytopes are indeed overlapping. This is checked by 
   function 'are_overlapping'. Hence, computational time is largely reduced.
   In addition, this avoids numerical instability in the LP that could
   potentially lead to unbounded solutions (infesaible).
   
   Author: Victor Alves
   
   Control, Optimization and Design for Energy and Sustainability 
   (CODES) Group - West Virginia University - 2023

   Parameters
   ----------
   bound_box : pc.Polytope
       The bounding polytope within which all other polytopes are contained.
   
   overlapped_intersection : pc.Region
       A collection of polytopes (encapsulated in a pc.Region) that may 
       potentially overlap with each other.

   Returns
   -------
   pc.Region
       A region consisting of polytopes that are within the bounding box 
       and do not overlap with each other.


   """
    refined_polytopes = list(overlapped_intersection)
    flattened_polytopes = []
    for poly in refined_polytopes:
        if isinstance(poly, pc.Region):
            flattened_polytopes.extend(poly)
        else:
            flattened_polytopes.append(poly)

    refined_polytopes = flattened_polytopes
    non_overlapping_polytopes = []

    while refined_polytopes:
        current_poly = refined_polytopes.pop()
        overlapping = False

        for poly in non_overlapping_polytopes:
            try:
                if are_overlapping(current_poly, poly):
                    # Split the current polytope and add the non-overlapping
                    # parts back for consideration
                    diffs = current_poly.diff(poly)
                    if isinstance(diffs, pc.Region):
                        refined_polytopes.extend(diffs)
                    else:
                        refined_polytopes.append(diffs)
                    overlapping = True
                    break

            except RuntimeError as e:
                print('Some overlapping polytopes could not be resolved.')
                continue

        # If there was no overlap with existing non-overlapping polytopes, 
        # add it to the list
        if not overlapping:
            non_overlapping_polytopes.append(current_poly)

    # Intersect each polytope in the non_overlapping_polytopes list with the 
    # bounding box
    final_polytopes = []
    for poly in non_overlapping_polytopes:
        try:
            intersection = pc.intersect(bound_box, poly)

            if not pc.is_empty(intersection):
                if isinstance(intersection, pc.Region):
                    final_polytopes.extend(intersection)
                else:
                    final_polytopes.append(intersection)

        except RuntimeError as e:
            print('Some overlapping polytopes could not be resolved.')
            continue

    return pc.Region(final_polytopes)

def are_overlapping(poly1, poly2):
    """
   Check if two polytopes overlap.
   
   Author: Victor Alves
   
   Control, Optimization and Design for Energy and Sustainability 
   (CODES) Group - West Virginia University - 2023

   Parameters
   ----------
   poly1 : Polytope
       First polytope object.
   poly2 : Polytope
       Second polytope object.

   Returns
   -------
   bool
       True if the polytopes overlap, False otherwise.
   """
    return not pc.is_empty(pc.intersect(poly1, poly2))<|MERGE_RESOLUTION|>--- conflicted
+++ resolved
@@ -4,10 +4,13 @@
 import string
 from itertools import permutations as perms
 from typing import Callable, Union
+from itertools import permutations as perms
+from typing import Callable, Union
 from tqdm import tqdm
 
 # Linear Algebra
 import numpy as np
+from numpy.linalg import norm
 from numpy.linalg import norm
 
 # Optimization algorithms
@@ -44,14 +47,8 @@
                   polytopic_trace: str = 'simplices',
                   perspective: str = 'outputs',
                   plot: bool = True,
-<<<<<<< HEAD
                   EDS_bound = None,
                   EDS_resolution = None):
-=======
-                  EDS_bound: np.ndarray = None,
-                  EDS_resolution: np.ndarray = None,
-                  labels: str = None):
->>>>>>> 3c2c2a16
     
     """
     Obtain a multimodel representation based on polytopes of Process Operability
@@ -76,6 +73,7 @@
     resolution : np.ndarray
         Array containing the resolution of the discretization grid for the AIS or
         DOS. Each element corresponds to the resolution of each variable. For a
+        DOS. Each element corresponds to the resolution of each variable. For a
         resolution defined as k, it will generate d^k points (in which d is the
         dimensionality of the AIS or DOS).
     polytopic_trace: str, Optional.
@@ -84,11 +82,7 @@
     perspective: str, Optional.
         Defines if the calculation is to be done from the inputs/outputs
         perspective. Also affects labels in plots. Default is 'outputs'.
-<<<<<<< HEAD
     plot: str, Optional.
-=======
-    plot: bool, Optional.
->>>>>>> 3c2c2a16
         Defines if the plot of operability sets is desired (If the dimension
         is <= 3). Default is True.
     EDS_bound : np.ndarray
@@ -153,6 +147,7 @@
                                 EDS_resolution=EDS_resolution, 
                                 plot= False)
     else:
+        u0_input = input('Enter an initial estimate for your inverse model '
         u0_input = input('Enter an initial estimate for your inverse model '
                          'separated only by commas (,) : ')
         
@@ -346,12 +341,7 @@
             DS: np.ndarray,
             perspective='outputs',
             hypervol_calc: str = 'robust',
-<<<<<<< HEAD
             plot: bool = True):
-=======
-            plot: bool = True,
-            labels: str = None):
->>>>>>> 3c2c2a16
     
     '''
     Operability Index (OI) calculation. From a Desired Output
@@ -784,6 +774,7 @@
         Feasible Desired Input Set (DIS*). Array containing the solution for
         each point of the inverse-mapping.
     fDOS: np.ndarray
+    fDOS: np.ndarray
         Feasible Desired Output Set (DOS*). Array containing the feasible
         output for each feasible input calculated via inverse-mapping.
     message_list: list
@@ -1280,6 +1271,7 @@
 
 
 
+def create_grid(region_bounds: np.ndarray, region_resolution: np.ndarray):
 def create_grid(region_bounds: np.ndarray, region_resolution: np.ndarray):
     
     '''
@@ -1389,6 +1381,7 @@
         Discretized Available Input Set (AIS).
     AOS : np.ndarray
         Discretized Available Output Set (AOS).
+        Discretized Available Output Set (AOS).
 
     '''
     
@@ -1861,8 +1854,10 @@
                  step_cutting:      bool = False):
     '''
     Performs implicit mapping of an implicitly defined process F(u,y) = 0.
+    Performs implicit mapping of an implicitly defined process F(u,y) = 0.
     F can be a vector-valued, multivariable function, which is typically the 
     case for chemical processes studied in Process Operability. 
+    This method relies on the implicit function theorem and automatic
     This method relies on the implicit function theorem and automatic
     differentiation in order to obtain the mapping of the required 
     input/output space. The
@@ -2020,6 +2015,7 @@
         print('Selected RK4')
         
         def predict_RK4(dodi, i0, iplus, o0):
+        def predict_RK4(dodi, i0, iplus, o0):
             h = iplus -i0
             k1 = dodi( i0          ,  o0           )
             k2 = dodi( i0 + (1/2)*h,  o0 + (h/2) @ k1)
@@ -2036,6 +2032,7 @@
         print('Selected Euler')
         
         def predict_eEuler(dodi, i0, iplus, o0):
+        def predict_eEuler(dodi, i0, iplus, o0):
             return o0 + dodi(i0,o0)@(iplus -i0)
         
         predict = predict_eEuler
@@ -2045,6 +2042,7 @@
         
         print('Selected odeint')
         
+        def predict_odeint(dods, i0, iplus, o0):
         def predict_odeint(dods, i0, iplus, o0):
             s_length = norm(iplus - i0)
             s_span = np.linspace(0.0, s_length, 10)
@@ -2058,6 +2056,7 @@
         print('Ivalid continuation method. Exiting algorithm.')
         sys.exit()
       
+    def predict_eEuler(dodi, i0, iplus, o0):
     def predict_eEuler(dodi, i0, iplus, o0):
         return o0 + dodi(i0,o0)@(iplus -i0)
     # This code below is a partial implementation of implicit mapping with a
